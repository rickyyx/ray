import asyncio
import errno
import ipaddress
import logging
import os
import sys
from distutils.version import LooseVersion

import ray.dashboard.optional_utils as dashboard_optional_utils
import ray.dashboard.utils as dashboard_utils

# All third-party dependencies that are not included in the minimal Ray
# installation must be included in this file. This allows us to determine if
# the agent has the necessary dependencies to be started.
from ray.dashboard.optional_deps import aiohttp, hdrs

# Logger for this module. It should be configured at the entry point
# into the program using Ray. Ray provides a default configuration at
# entry/init points.
logger = logging.getLogger(__name__)
routes = dashboard_optional_utils.ClassMethodRouteTable


def setup_static_dir():
    build_dir = os.path.join(
        os.path.dirname(os.path.abspath(__file__)), "client", "build"
    )
    module_name = os.path.basename(os.path.dirname(__file__))
    if not os.path.isdir(build_dir):
        raise dashboard_utils.FrontendNotFoundError(
            errno.ENOENT,
            "Dashboard build directory not found. If installing "
            "from source, please follow the additional steps "
            "required to build the dashboard"
            f"(cd python/ray/{module_name}/client "
            "&& npm install "
            "&& npm ci "
            "&& npm run build)",
            build_dir,
        )

    static_dir = os.path.join(build_dir, "static")
    routes.static("/static", static_dir, follow_symlinks=True)
    return build_dir


class HttpServerDashboardHead:
    def __init__(self, ip, http_host, http_port, http_port_retries):
        self.ip = ip
        self.http_host = http_host
        self.http_port = http_port
        self.http_port_retries = http_port_retries

        # Below attirubtes are filled after `run` API is invoked.
        self.runner = None

        # Setup Dashboard Routes
        try:
            build_dir = setup_static_dir()
            logger.info("Setup static dir for dashboard: %s", build_dir)
        except dashboard_utils.FrontendNotFoundError as ex:
            # Not to raise FrontendNotFoundError due to NPM incompatibilities
            # with Windows.
            # Please refer to ci.sh::build_dashboard_front_end()
            if sys.platform in ["win32", "cygwin"]:
                logger.warning(ex)
            else:
                raise ex
        dashboard_optional_utils.ClassMethodRouteTable.bind(self)

        # Create a http session for all modules.
        # aiohttp<4.0.0 uses a 'loop' variable, aiohttp>=4.0.0 doesn't anymore
        if LooseVersion(aiohttp.__version__) < LooseVersion("4.0.0"):
            self.http_session = aiohttp.ClientSession(loop=asyncio.get_event_loop())
        else:
            self.http_session = aiohttp.ClientSession()

    @routes.get("/")
    async def get_index(self, req) -> aiohttp.web.FileResponse:
        return aiohttp.web.FileResponse(
            os.path.join(
                os.path.dirname(os.path.abspath(__file__)), "client/build/index.html"
            )
        )

    @routes.get("/favicon.ico")
    async def get_favicon(self, req) -> aiohttp.web.FileResponse:
        return aiohttp.web.FileResponse(
            os.path.join(
                os.path.dirname(os.path.abspath(__file__)), "client/build/favicon.ico"
            )
        )

    def get_address(self):
        assert self.http_host and self.http_port
        return self.http_host, self.http_port

    async def run(self, modules):
        # Bind http routes of each module.
        for c in modules:
            dashboard_optional_utils.ClassMethodRouteTable.bind(c)
        # Http server should be initialized after all modules loaded.
        # working_dir uploads for job submission can be up to 100MiB.
        app = aiohttp.web.Application(client_max_size=100 * 1024 ** 2)
        app.add_routes(routes=routes.bound_routes())
<<<<<<< HEAD
        self.runner = aiohttp.web.AppRunner(app)
=======

        self.runner = aiohttp.web.AppRunner(
            app,
            access_log_format=(
                "%a %t '%r' %s %b bytes %D us " "'%{Referer}i' '%{User-Agent}i'"
            ),
        )
>>>>>>> 0d5131ba
        await self.runner.setup()
        last_ex = None
        for i in range(1 + self.http_port_retries):
            try:
                site = aiohttp.web.TCPSite(self.runner, self.http_host, self.http_port)
                await site.start()
                break
            except OSError as e:
                last_ex = e
                self.http_port += 1
                logger.warning("Try to use port %s: %s", self.http_port, e)
        else:
            raise Exception(
                f"Failed to find a valid port for dashboard after "
                f"{self.http_port_retries} retries: {last_ex}"
            )
        self.http_host, self.http_port, *_ = site._server.sockets[0].getsockname()
        self.http_host = (
            self.ip
            if ipaddress.ip_address(self.http_host).is_unspecified
            else self.http_host
        )
        logger.info(
            "Dashboard head http address: %s:%s", self.http_host, self.http_port
        )
        # Dump registered http routes.
        dump_routes = [r for r in app.router.routes() if r.method != hdrs.METH_HEAD]
        for r in dump_routes:
            logger.info(r)
        logger.info("Registered %s routes.", len(dump_routes))

    async def cleanup(self):
        # Wait for finish signal.
        await self.runner.cleanup()<|MERGE_RESOLUTION|>--- conflicted
+++ resolved
@@ -103,9 +103,6 @@
         # working_dir uploads for job submission can be up to 100MiB.
         app = aiohttp.web.Application(client_max_size=100 * 1024 ** 2)
         app.add_routes(routes=routes.bound_routes())
-<<<<<<< HEAD
-        self.runner = aiohttp.web.AppRunner(app)
-=======
 
         self.runner = aiohttp.web.AppRunner(
             app,
@@ -113,7 +110,6 @@
                 "%a %t '%r' %s %b bytes %D us " "'%{Referer}i' '%{User-Agent}i'"
             ),
         )
->>>>>>> 0d5131ba
         await self.runner.setup()
         last_ex = None
         for i in range(1 + self.http_port_retries):
