import asyncio
import logging
import json

from dataclasses import asdict, fields
from itertools import islice
from typing import List, Tuple
from datetime import datetime

from ray._private.ray_constants import env_integer

import ray.dashboard.memory_utils as memory_utils
import ray.dashboard.utils as dashboard_utils
import ray.core.generated.common_pb2 as common_pb2

from ray.experimental.state.common import (
    ActorState,
    ListApiOptions,
    ListApiResponse,
    NodeState,
    ObjectState,
    PlacementGroupState,
    RuntimeEnvState,
    SummaryApiResponse,
    RAY_MAX_LIMIT_FROM_API_SERVER,
    SummaryApiOptions,
    TaskSummaries,
    StateSchema,
    SupportedFilterType,
    TaskState,
    WorkerState,
    StateSummary,
    ActorSummaries,
    ObjectSummaries,
    ClusterEventState,
    filter_fields,
    PredicateType,
)
from ray.experimental.state.state_manager import (
    DataSourceUnavailable,
    StateDataSourceClient,
)
from ray.runtime_env import RuntimeEnv
from ray.experimental.state.util import convert_string_to_type

logger = logging.getLogger(__name__)

GCS_QUERY_FAILURE_WARNING = (
    "Failed to query data from GCS. It is due to "
    "(1) GCS is unexpectedly failed. "
    "(2) GCS is overloaded. "
    "(3) There's an unexpected network issue. "
    "Please check the gcs_server.out log to find the root cause."
)
NODE_QUERY_FAILURE_WARNING = (
    "Failed to query data from {type}. "
    "Queried {total} {type} "
    "and {network_failures} {type} failed to reply. It is due to "
    "(1) {type} is unexpectedly failed. "
    "(2) {type} is overloaded. "
    "(3) There's an unexpected network issue. Please check the "
    "{log_command} to find the root cause."
)


def _convert_filters_type(
    filter: List[Tuple[str, PredicateType, SupportedFilterType]],
    schema: StateSchema,
) -> List[Tuple[str, SupportedFilterType]]:
    """Convert the given filter's type to SupportedFilterType.

    This method is necessary because click can only accept a single type
    for its tuple (which is string in this case).

    Args:
        filter: A list of filter which is a tuple of (key, val).
        schema: The state schema. It is used to infer the type of the column for filter.

    Returns:
        A new list of filters with correct types that match the schema.
    """
    new_filter = []
    schema = {field.name: field.type for field in fields(schema)}

    for col, predicate, val in filter:
        if col in schema:
            column_type = schema[col]
            try:
                isinstance(val, column_type)
            except TypeError:
                # Calling `isinstance` to the Literal type raises a TypeError.
                # Ignore this case.
                pass
            else:
                if isinstance(val, column_type):
                    # Do nothing.
                    pass
                elif column_type is int:
                    try:
                        val = convert_string_to_type(val, int)
                    except ValueError:
                        raise ValueError(
                            f"Invalid filter `--filter {col} {val}` for a int type "
                            "column. Please provide an integer filter "
                            f"`--filter {col} [int]`"
                        )
                elif column_type is float:
                    try:
                        val = convert_string_to_type(val, float)
                    except ValueError:
                        raise ValueError(
                            f"Invalid filter `--filter {col} {val}` for a float "
                            "type column. Please provide an integer filter "
                            f"`--filter {col} [float]`"
                        )
                elif column_type is bool:
                    try:
                        val = convert_string_to_type(val, bool)
                    except ValueError:
                        raise ValueError(
                            f"Invalid filter `--filter {col} {val}` for a boolean "
                            "type column. Please provide "
                            f"`--filter {col} [True|true|1]` for True or "
                            f"`--filter {col} [False|false|0]` for False."
                        )
        new_filter.append((col, predicate, val))
    return new_filter


# TODO(sang): Move the class to state/state_manager.py.
# TODO(sang): Remove *State and replaces with Pydantic or protobuf.
# (depending on API interface standardization).
class StateAPIManager:
    """A class to query states from data source, caches, and post-processes
    the entries.
    """

    def __init__(self, state_data_source_client: StateDataSourceClient):
        self._client = state_data_source_client

    @property
    def data_source_client(self):
        return self._client

    def _filter(
        self,
        data: List[dict],
        filters: List[Tuple[str, SupportedFilterType]],
        state_dataclass: StateSchema,
        detail: bool,
    ) -> List[dict]:
        """Return the filtered data given filters.

        Args:
            data: A list of state data.
            filters: A list of KV tuple to filter data (key, val). The data is filtered
                if data[key] != val.
            state_dataclass: The state schema.

        Returns:
            A list of filtered state data in dictionary. Each state data's
            unnecessary columns are filtered by the given state_dataclass schema.
        """
        filters = _convert_filters_type(filters, state_dataclass)
        result = []
        for datum in data:
            match = True
            for filter_column, filter_predicate, filter_value in filters:
                filterable_columns = state_dataclass.filterable_columns()
                filter_column = filter_column.lower()
                if filter_column not in filterable_columns:
                    raise ValueError(
                        f"The given filter column {filter_column} is not supported. "
                        f"Supported filter columns: {filterable_columns}"
                    )

                if filter_column not in datum:
                    match = False
                elif filter_predicate == "=":
                    match = datum[filter_column] == filter_value
                elif filter_predicate == "!=":
                    match = datum[filter_column] != filter_value
                else:
                    raise ValueError(
                        f"Unsupported filter predicate {filter_predicate} is given. "
                        "Available predicates: =, !=."
                    )

                if not match:
                    break

            if match:
                result.append(filter_fields(datum, state_dataclass, detail))
        return result

    async def list_actors(self, *, option: ListApiOptions) -> ListApiResponse:
        """List all actor information from the cluster.

        Returns:
            {actor_id -> actor_data_in_dict}
            actor_data_in_dict's schema is in ActorState

        """
        try:
            reply = await self._client.get_all_actor_info(timeout=option.timeout)
        except DataSourceUnavailable:
            raise DataSourceUnavailable(GCS_QUERY_FAILURE_WARNING)

        result = []
        for message in reply.actor_table_data:
            data = self._message_to_dict(
                message=message,
                fields_to_decode=["actor_id", "owner_id", "job_id", "node_id"],
            )
            result.append(data)
        num_after_truncation = len(result)
        result = self._filter(result, option.filters, ActorState, option.detail)
        num_filtered = len(result)

        # Sort to make the output deterministic.
        result.sort(key=lambda entry: entry["actor_id"])
        result = list(islice(result, option.limit))
        return ListApiResponse(
            result=result,
            total=reply.total,
            num_after_truncation=num_after_truncation,
            num_filtered=num_filtered,
        )

    async def list_placement_groups(self, *, option: ListApiOptions) -> ListApiResponse:
        """List all placement group information from the cluster.

        Returns:
            {pg_id -> pg_data_in_dict}
            pg_data_in_dict's schema is in PlacementGroupState
        """
        try:
            reply = await self._client.get_all_placement_group_info(
                timeout=option.timeout
            )
        except DataSourceUnavailable:
            raise DataSourceUnavailable(GCS_QUERY_FAILURE_WARNING)

        result = []
        for message in reply.placement_group_table_data:

            data = self._message_to_dict(
                message=message,
                fields_to_decode=["placement_group_id", "creator_job_id"],
            )
            result.append(data)
        num_after_truncation = len(result)

        result = self._filter(
            result, option.filters, PlacementGroupState, option.detail
        )
        num_filtered = len(result)
        # Sort to make the output deterministic.
        result.sort(key=lambda entry: entry["placement_group_id"])
        return ListApiResponse(
            result=list(islice(result, option.limit)),
            total=reply.total,
            num_after_truncation=num_after_truncation,
            num_filtered=num_filtered,
        )

    async def list_nodes(self, *, option: ListApiOptions) -> ListApiResponse:
        """List all node information from the cluster.

        Returns:
            {node_id -> node_data_in_dict}
            node_data_in_dict's schema is in NodeState
        """
        try:
            reply = await self._client.get_all_node_info(timeout=option.timeout)
        except DataSourceUnavailable:
            raise DataSourceUnavailable(GCS_QUERY_FAILURE_WARNING)

        result = []
        for message in reply.node_info_list:
            data = self._message_to_dict(message=message, fields_to_decode=["node_id"])
            data["node_ip"] = data["node_manager_address"]
            result.append(data)

        total_nodes = len(result)
        # No reason to truncate node because they are usually small.
        num_after_truncation = len(result)

        result = self._filter(result, option.filters, NodeState, option.detail)
        num_filtered = len(result)

        # Sort to make the output deterministic.
        result.sort(key=lambda entry: entry["node_id"])
        result = list(islice(result, option.limit))
        return ListApiResponse(
            result=result,
            total=total_nodes,
            num_after_truncation=num_after_truncation,
            num_filtered=num_filtered,
        )

    async def list_workers(self, *, option: ListApiOptions) -> ListApiResponse:
        """List all worker information from the cluster.

        Returns:
            {worker_id -> worker_data_in_dict}
            worker_data_in_dict's schema is in WorkerState
        """
        try:
            reply = await self._client.get_all_worker_info(timeout=option.timeout)
        except DataSourceUnavailable:
            raise DataSourceUnavailable(GCS_QUERY_FAILURE_WARNING)

        result = []
        for message in reply.worker_table_data:
            data = self._message_to_dict(
                message=message, fields_to_decode=["worker_id", "raylet_id"]
            )
            data["worker_id"] = data["worker_address"]["worker_id"]
            data["node_id"] = data["worker_address"]["raylet_id"]
            data["ip"] = data["worker_address"]["ip_address"]
            result.append(data)

        num_after_truncation = len(result)
        result = self._filter(result, option.filters, WorkerState, option.detail)
        num_filtered = len(result)
        # Sort to make the output deterministic.
        result.sort(key=lambda entry: entry["worker_id"])
        result = list(islice(result, option.limit))
        return ListApiResponse(
            result=result,
            total=reply.total,
            num_after_truncation=num_after_truncation,
            num_filtered=num_filtered,
        )

    async def list_jobs(self, *, option: ListApiOptions) -> ListApiResponse:
        # TODO(sang): Support limit & timeout & async calls.
        try:
            result = []
            job_info = await self._client.get_job_info()
            for job_id, data in job_info.items():
                data = asdict(data)
                data["job_id"] = job_id
                result.append(data)
        except DataSourceUnavailable:
            raise DataSourceUnavailable(GCS_QUERY_FAILURE_WARNING)
        return ListApiResponse(
            result=result,
            # TODO(sang): Support this.
            total=len(result),
            num_after_truncation=len(result),
            num_filtered=len(result),
        )

    async def list_tasks(self, *, option: ListApiOptions) -> ListApiResponse:
        """List all task information from the cluster.

        Returns:
            {task_id -> task_data_in_dict}
            task_data_in_dict's schema is in TaskState
        """
        job_id = None
        for filter in option.filters:
            if filter[0] == "job_id":
                # tuple consists of (job_id, predicate, value)
                job_id = filter[2]

        try:
            reply = await self._client.get_all_task_info(
<<<<<<< HEAD
                timeout=option.timeout, exclude_driver=option.exclude_driver
=======
                timeout=option.timeout, job_id=job_id
>>>>>>> 9ab64212
            )
        except DataSourceUnavailable:
            raise DataSourceUnavailable(GCS_QUERY_FAILURE_WARNING)

        def _to_task_state(task_attempt: dict) -> dict:
            """
            Convert a dict repr of `TaskEvents` to a dic repr of `TaskState`
            """
            task_state = {}
            task_info = task_attempt.get("task_info", {})
            state_updates = task_attempt.get("state_updates", [])
            profiling_data = task_attempt.get("profiling_data", {})
            if profiling_data:
                for event in profiling_data["events"]:
                    # End/start times are recorded in ns. We convert them to ms.
                    event["end_time"] = int(event["end_time"]) / 1e6
                    event["start_time"] = int(event["start_time"]) / 1e6
                    event["extra_data"] = json.loads(event["extra_data"])
            task_state["profiling_data"] = profiling_data

            # Convert those settable fields
            mappings = [
                (
                    task_info,
                    [
                        "task_id",
                        "name",
                        "actor_id",
                        "type",
                        "func_or_class_name",
                        "language",
                        "required_resources",
                        "runtime_env_info",
                        "parent_task_id",
                    ],
                ),
                (task_attempt, ["task_id", "attempt_number", "job_id"]),
                (state_updates, ["node_id"]),
            ]
            for src, keys in mappings:
                for key in keys:
                    task_state[key] = src.get(key)

            task_state["start_time_ms"] = None
            task_state["end_time_ms"] = None
            events = []

            for state in common_pb2.TaskStatus.keys():
                key = f"{state.lower()}_ts"
                if key in state_updates:
                    # timestamp is recorded in ns.
                    ts_ms = int(state_updates[key]) // 1e6
                    events.append(
                        {
                            "state": state,
                            "created_ms": ts_ms,
                        }
                    )
                    if state == "RUNNING":
                        task_state["start_time_ms"] = ts_ms
                    if state == "FINISHED" or state == "FAILED":
                        task_state["end_time_ms"] = ts_ms

            task_state["events"] = events
            if len(events) > 0:
                latest_state = events[-1]["state"]
            else:
                latest_state = common_pb2.TaskStatus.Name(common_pb2.NIL)
            task_state["state"] = latest_state

            return task_state

        result = [
            _to_task_state(
                self._message_to_dict(
                    message=message,
                    fields_to_decode=[
                        "task_id",
                        "job_id",
                        "node_id",
                        "actor_id",
                        "parent_task_id",
                        "component_id",
                    ],
                )
            )
            for message in reply.events_by_task
        ]

        num_after_truncation = len(result)
        num_total = num_after_truncation + reply.num_status_task_events_dropped

        result = self._filter(result, option.filters, TaskState, option.detail)
        num_filtered = len(result)

        result.sort(key=lambda entry: entry["task_id"])
        result = list(islice(result, option.limit))
        return ListApiResponse(
            result=result,
            total=num_total,
            num_after_truncation=num_after_truncation,
            num_filtered=num_filtered,
        )

    async def list_objects(self, *, option: ListApiOptions) -> ListApiResponse:
        """List all object information from the cluster.

        Returns:
            {object_id -> object_data_in_dict}
            object_data_in_dict's schema is in ObjectState
        """
        raylet_ids = self._client.get_all_registered_raylet_ids()
        replies = await asyncio.gather(
            *[
                self._client.get_object_info(node_id, timeout=option.timeout)
                for node_id in raylet_ids
            ],
            return_exceptions=True,
        )

        unresponsive_nodes = 0
        worker_stats = []
        total_objects = 0
        for reply, _ in zip(replies, raylet_ids):
            if isinstance(reply, DataSourceUnavailable):
                unresponsive_nodes += 1
                continue
            elif isinstance(reply, Exception):
                raise reply

            total_objects += reply.total
            for core_worker_stat in reply.core_workers_stats:
                # NOTE: Set preserving_proto_field_name=False here because
                # `construct_memory_table` requires a dictionary that has
                # modified protobuf name
                # (e.g., workerId instead of worker_id) as a key.
                worker_stats.append(
                    self._message_to_dict(
                        message=core_worker_stat,
                        fields_to_decode=["object_id"],
                        preserving_proto_field_name=False,
                    )
                )

        partial_failure_warning = None
        if len(raylet_ids) > 0 and unresponsive_nodes > 0:
            warning_msg = NODE_QUERY_FAILURE_WARNING.format(
                type="raylet",
                total=len(raylet_ids),
                network_failures=unresponsive_nodes,
                log_command="raylet.out",
            )
            if unresponsive_nodes == len(raylet_ids):
                raise DataSourceUnavailable(warning_msg)
            partial_failure_warning = (
                f"The returned data may contain incomplete result. {warning_msg}"
            )

        result = []
        memory_table = memory_utils.construct_memory_table(worker_stats)
        for entry in memory_table.table:
            data = entry.as_dict()
            # `construct_memory_table` returns object_ref field which is indeed
            # object_id. We do transformation here.
            # TODO(sang): Refactor `construct_memory_table`.
            data["object_id"] = data["object_ref"]
            del data["object_ref"]
            data["ip"] = data["node_ip_address"]
            del data["node_ip_address"]
            result.append(data)

        # Add callsite warnings if it is not configured.
        callsite_warning = []
        callsite_enabled = env_integer("RAY_record_ref_creation_sites", 0)
        if not callsite_enabled:
            callsite_warning.append(
                "Callsite is not being recorded. "
                "To record callsite information for each ObjectRef created, set "
                "env variable RAY_record_ref_creation_sites=1 during `ray start` "
                "and `ray.init`."
            )

        num_after_truncation = len(result)
        result = self._filter(result, option.filters, ObjectState, option.detail)
        num_filtered = len(result)
        # Sort to make the output deterministic.
        result.sort(key=lambda entry: entry["object_id"])
        result = list(islice(result, option.limit))
        return ListApiResponse(
            result=result,
            partial_failure_warning=partial_failure_warning,
            total=total_objects,
            num_after_truncation=num_after_truncation,
            num_filtered=num_filtered,
            warnings=callsite_warning,
        )

    async def list_runtime_envs(self, *, option: ListApiOptions) -> ListApiResponse:
        """List all runtime env information from the cluster.

        Returns:
            A list of runtime env information in the cluster.
            The schema of returned "dict" is equivalent to the
            `RuntimeEnvState` protobuf message.
            We don't have id -> data mapping like other API because runtime env
            doesn't have unique ids.
        """
        agent_ids = self._client.get_all_registered_agent_ids()
        replies = await asyncio.gather(
            *[
                self._client.get_runtime_envs_info(node_id, timeout=option.timeout)
                for node_id in agent_ids
            ],
            return_exceptions=True,
        )

        result = []
        unresponsive_nodes = 0
        total_runtime_envs = 0
        for node_id, reply in zip(self._client.get_all_registered_agent_ids(), replies):
            if isinstance(reply, DataSourceUnavailable):
                unresponsive_nodes += 1
                continue
            elif isinstance(reply, Exception):
                raise reply

            total_runtime_envs += reply.total
            states = reply.runtime_env_states
            for state in states:
                data = self._message_to_dict(message=state, fields_to_decode=[])
                # Need to deserialize this field.
                data["runtime_env"] = RuntimeEnv.deserialize(
                    data["runtime_env"]
                ).to_dict()
                data["node_id"] = node_id
                result.append(data)

        partial_failure_warning = None
        if len(agent_ids) > 0 and unresponsive_nodes > 0:
            warning_msg = NODE_QUERY_FAILURE_WARNING.format(
                type="agent",
                total=len(agent_ids),
                network_failures=unresponsive_nodes,
                log_command="dashboard_agent.log",
            )
            if unresponsive_nodes == len(agent_ids):
                raise DataSourceUnavailable(warning_msg)
            partial_failure_warning = (
                f"The returned data may contain incomplete result. {warning_msg}"
            )
        num_after_truncation = len(result)
        result = self._filter(result, option.filters, RuntimeEnvState, option.detail)
        num_filtered = len(result)

        # Sort to make the output deterministic.
        def sort_func(entry):
            # If creation time is not there yet (runtime env is failed
            # to be created or not created yet, they are the highest priority.
            # Otherwise, "bigger" creation time is coming first.
            if "creation_time_ms" not in entry:
                return float("inf")
            elif entry["creation_time_ms"] is None:
                return float("inf")
            else:
                return float(entry["creation_time_ms"])

        result.sort(key=sort_func, reverse=True)
        result = list(islice(result, option.limit))
        return ListApiResponse(
            result=result,
            partial_failure_warning=partial_failure_warning,
            total=total_runtime_envs,
            num_after_truncation=num_after_truncation,
            num_filtered=num_filtered,
        )

    async def list_cluster_events(self, *, option: ListApiOptions) -> ListApiResponse:
        """List all cluster events from the cluster.

        Returns:
            A list of cluster events in the cluster.
            The schema of returned "dict" is equivalent to the
            `ClusterEventState` protobuf message.
        """
        result = []
        all_events = await self._client.get_all_cluster_events()
        for _, events in all_events.items():
            for _, event in events.items():
                event["time"] = str(datetime.utcfromtimestamp(int(event["timestamp"])))
                result.append(event)

        num_after_truncation = len(result)
        result.sort(key=lambda entry: entry["timestamp"])
        total = len(result)
        result = self._filter(result, option.filters, ClusterEventState, option.detail)
        num_filtered = len(result)
        # Sort to make the output deterministic.
        result = list(islice(result, option.limit))
        return ListApiResponse(
            result=result,
            total=total,
            num_after_truncation=num_after_truncation,
            num_filtered=num_filtered,
        )

    async def summarize_tasks(self, option: SummaryApiOptions) -> SummaryApiResponse:
        # For summary, try getting as many entries as possible to minimze data loss.
        result = await self.list_tasks(
            option=ListApiOptions(
                timeout=option.timeout,
                limit=RAY_MAX_LIMIT_FROM_API_SERVER,
                filters=option.filters,
            )
        )
        summary = StateSummary(
            node_id_to_summary={
                "cluster": TaskSummaries.to_summary(tasks=result.result)
            }
        )
        return SummaryApiResponse(
            total=result.total,
            result=summary,
            partial_failure_warning=result.partial_failure_warning,
            warnings=result.warnings,
            num_after_truncation=result.num_after_truncation,
            num_filtered=result.num_filtered,
        )

    async def summarize_actors(self, option: SummaryApiOptions) -> SummaryApiResponse:
        # For summary, try getting as many entries as possible to minimze data loss.
        result = await self.list_actors(
            option=ListApiOptions(
                timeout=option.timeout,
                limit=RAY_MAX_LIMIT_FROM_API_SERVER,
                filters=option.filters,
            )
        )
        summary = StateSummary(
            node_id_to_summary={
                "cluster": ActorSummaries.to_summary(actors=result.result)
            }
        )
        return SummaryApiResponse(
            total=result.total,
            result=summary,
            partial_failure_warning=result.partial_failure_warning,
            warnings=result.warnings,
            num_after_truncation=result.num_after_truncation,
            num_filtered=result.num_filtered,
        )

    async def summarize_objects(self, option: SummaryApiOptions) -> SummaryApiResponse:
        # For summary, try getting as many entries as possible to minimize data loss.
        result = await self.list_objects(
            option=ListApiOptions(
                timeout=option.timeout,
                limit=RAY_MAX_LIMIT_FROM_API_SERVER,
                filters=option.filters,
            )
        )
        summary = StateSummary(
            node_id_to_summary={
                "cluster": ObjectSummaries.to_summary(objects=result.result)
            }
        )
        return SummaryApiResponse(
            total=result.total,
            result=summary,
            partial_failure_warning=result.partial_failure_warning,
            warnings=result.warnings,
            num_after_truncation=result.num_after_truncation,
            num_filtered=result.num_filtered,
        )

    def _message_to_dict(
        self,
        *,
        message,
        fields_to_decode: List[str],
        preserving_proto_field_name: bool = True,
    ) -> dict:
        return dashboard_utils.message_to_dict(
            message,
            fields_to_decode,
            including_default_value_fields=True,
            preserving_proto_field_name=preserving_proto_field_name,
        )<|MERGE_RESOLUTION|>--- conflicted
+++ resolved
@@ -368,11 +368,7 @@
 
         try:
             reply = await self._client.get_all_task_info(
-<<<<<<< HEAD
-                timeout=option.timeout, exclude_driver=option.exclude_driver
-=======
-                timeout=option.timeout, job_id=job_id
->>>>>>> 9ab64212
+                timeout=option.timeout, exclude_driver=option.exclude_driver, job_id=job_id
             )
         except DataSourceUnavailable:
             raise DataSourceUnavailable(GCS_QUERY_FAILURE_WARNING)
