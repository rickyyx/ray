--- conflicted
+++ resolved
@@ -388,85 +388,6 @@
         except DataSourceUnavailable:
             raise DataSourceUnavailable(GCS_QUERY_FAILURE_WARNING)
 
-<<<<<<< HEAD
-        def _to_task_state(task_attempt: dict) -> dict:
-            """
-            Convert a dict repr of `TaskEvents` to a dic repr of `TaskState`
-            """
-            task_state = {}
-            task_info = task_attempt.get("task_info", {})
-            state_updates = task_attempt.get("state_updates", [])
-            profiling_data = task_attempt.get("profile_events", {})
-            if profiling_data:
-                for event in profiling_data["events"]:
-                    # End/start times are recorded in ns. We convert them to ms.
-                    event["end_time"] = int(event["end_time"]) / 1e6
-                    event["start_time"] = int(event["start_time"]) / 1e6
-                    event["extra_data"] = json.loads(event["extra_data"])
-            task_state["profiling_data"] = profiling_data
-
-            # Convert those settable fields
-            mappings = [
-                (
-                    task_info,
-                    [
-                        "task_id",
-                        "name",
-                        "actor_id",
-                        "type",
-                        "func_or_class_name",
-                        "language",
-                        "required_resources",
-                        "runtime_env_info",
-                        "parent_task_id",
-                        "placement_group_id",
-                    ],
-                ),
-                (task_attempt, ["task_id", "attempt_number", "job_id"]),
-                (
-                    state_updates,
-                    ["node_id", "worker_id", "task_log_info", "error_type"],
-                ),
-            ]
-            for src, keys in mappings:
-                for key in keys:
-                    task_state[key] = src.get(key)
-
-            task_state["creation_time_ms"] = None
-            task_state["start_time_ms"] = None
-            task_state["end_time_ms"] = None
-            events = []
-
-            for state in common_pb2.TaskStatus.keys():
-                key = f"{state.lower()}_ts"
-                if key in state_updates:
-                    # timestamp is recorded as nanosecond from the backend.
-                    # We need to convert it to the second.
-                    ts_ms = int(state_updates[key]) // 1e6
-                    events.append(
-                        {
-                            "state": state,
-                            "created_ms": ts_ms,
-                        }
-                    )
-                    if state == "PENDING_ARGS_AVAIL":
-                        task_state["creation_time_ms"] = ts_ms
-                    if state == "RUNNING":
-                        task_state["start_time_ms"] = ts_ms
-                    if state == "FINISHED" or state == "FAILED":
-                        task_state["end_time_ms"] = ts_ms
-
-            task_state["events"] = events
-            if len(events) > 0:
-                latest_state = events[-1]["state"]
-            else:
-                latest_state = common_pb2.TaskStatus.Name(common_pb2.NIL)
-            task_state["state"] = latest_state
-
-            return task_state
-
-=======
->>>>>>> 979b9dbf
         result = [
             protobuf_to_task_state_dict(message) for message in reply.events_by_task
         ]
