--- conflicted
+++ resolved
@@ -411,10 +411,6 @@
 
             return task_state
 
-<<<<<<< HEAD
-        logging.info(reply.events_by_task)
-=======
->>>>>>> 1e42e6cd
         result = [
             _to_task_state(
                 self._message_to_dict(
