import logging
import re

from collections import defaultdict
from typing import List, Optional, Dict, AsyncIterable, Tuple, Callable

from ray.experimental.state.common import (
    GetLogOptions,
    protobuf_to_task_state_dict,
    DEFAULT_RPC_TIMEOUT,
)
from ray.experimental.state.exception import DataSourceUnavailable
from ray.experimental.state.state_manager import StateDataSourceClient


logger = logging.getLogger(__name__)

WORKER_LOG_PATTERN = re.compile(".*worker-([0-9a-f]+)-([0-9a-f]+)-(\d+).(out|err)")


class LogsManager:
    def __init__(self, data_source_client: StateDataSourceClient):
        self.client = data_source_client

    @property
    def data_source_client(self) -> StateDataSourceClient:
        return self.client

    def ip_to_node_id(self, node_ip: Optional[str]):
        """Resolve the node id from a given node ip.

        Args:
            node_ip: The node ip.

        Returns:
            node_id if there's a node id that matches the given node ip and is alive.
            None otherwise.
        """
        return self.client.ip_to_node_id(node_ip)

    async def list_logs(
        self, node_id: str, timeout: int, glob_filter: str = "*"
    ) -> Dict[str, List[str]]:
        """Return a list of log files on a given node id filtered by the glob.

        Args:
            node_id: The node id where log files present.
            timeout: The timeout of the API.
            glob_filter: The glob filter to filter out log files.

        Returns:
            Dictionary of {component_name -> list of log files}

        Raises:
            DataSourceUnavailable: If a source is unresponsive.
        """
        self._verify_node_registered(node_id)
        reply = await self.client.list_logs(node_id, glob_filter, timeout=timeout)
        return self._categorize_log_files(reply.log_files)

    async def stream_logs(
        self,
        options: GetLogOptions,
    ) -> AsyncIterable[bytes]:
        """Generate a stream of logs in bytes.

        Args:
            options: The option for streaming logs.

        Return:
            Async generator of streamed logs in bytes.
        """
<<<<<<< HEAD
=======
        node_id = options.node_id or self.ip_to_node_id(options.node_ip)

        log_file_name, node_id = await self.resolve_filename(
            node_id=node_id,
            log_filename=options.filename,
            actor_id=options.actor_id,
            task_id=options.task_id,
            attempt_number=options.attempt_number,
            pid=options.pid,
            get_actor_fn=DataSource.actors.get,
            timeout=options.timeout,
            suffix=options.suffix,
        )
>>>>>>> a44b00d0

        keep_alive = options.media_type == "stream"
        stream = await self.client.stream_log(
            node_id=options.node_id,
            log_file_name=options.filename,
            keep_alive=keep_alive,
            lines=options.lines,
            interval=options.interval,
            # If we keepalive logs connection, we shouldn't have timeout
            # otherwise the stream will be terminated forcefully
            # after the deadline is expired.
            timeout=options.timeout if not keep_alive else None,
            task_id=options.task_id,
            attempt_number=options.attempt_number,
        )

        async for streamed_log in stream:
            yield streamed_log.data

    def _verify_node_registered(self, node_id: str):
        if node_id not in self.client.get_all_registered_agent_ids():
            raise DataSourceUnavailable(
                f"Given node id {node_id} is not available. "
                "It's either the node is dead, or it is not registered. "
                "Use `ray list nodes` "
                "to see the node status. If the node is registered, "
                "it is highly likely "
                "a transient issue. Try again."
            )
        assert node_id is not None

    async def _resolve_worker_file(
<<<<<<< HEAD
        self, node_id: str, worker_id: str, suffix: str, timeout: int
    ) -> Optional[str]:
        # List all worker logs that match task's worker id.
        log_files = await self.list_logs(
            node_id, timeout, glob_filter=f"*{worker_id}*{suffix}"
        )

        # Find matching worker logs.
        for filename in [*log_files["worker_out"], *log_files["worker_err"]]:
            # Worker logs look like worker-[worker_id]-[job_id]-[pid].out
            worker_id_from_filename = WORKER_LOG_PATTERN.match(filename).group(1)
            if worker_id_from_filename == worker_id:
                return filename
        return None

    async def resolve_filename(
        self,
=======
        self,
        node_id: str,
        worker_id: Optional[str],
        pid: Optional[int],
        suffix: str,
        timeout: int,
    ) -> Optional[str]:
        """Resolve worker log file."""
        if worker_id is not None and pid is not None:
            raise ValueError(
                f"Only one of worker id({worker_id}) or pid({pid}) should be provided."
            )

        if worker_id is not None:
            log_files = await self.list_logs(
                node_id, timeout, glob_filter=f"*{worker_id}*{suffix}"
            )
        else:
            log_files = await self.list_logs(
                node_id, timeout, glob_filter=f"*{pid}*{suffix}"
            )

        # Find matching worker logs.
        for filename in [*log_files["worker_out"], *log_files["worker_err"]]:
            # Worker logs look like worker-[worker_id]-[job_id]-[pid].out
            if worker_id is not None:
                worker_id_from_filename = WORKER_LOG_PATTERN.match(filename).group(1)
                if worker_id_from_filename == worker_id:
                    return filename
            else:
                worker_pid_from_filename = int(
                    WORKER_LOG_PATTERN.match(filename).group(3)
                )
                if worker_pid_from_filename == pid:
                    return filename
        return None

    async def resolve_filename(
        self,
>>>>>>> a44b00d0
        *,
        node_id: Optional[str] = None,
        log_filename: Optional[str] = None,
        actor_id: Optional[str] = None,
        task_id: Optional[str] = None,
        attempt_number: Optional[int] = None,
        pid: Optional[str] = None,
        get_actor_fn: Optional[Callable[[str], Dict]] = None,
        timeout: int = DEFAULT_RPC_TIMEOUT,
        suffix: str = "out",
    ) -> Tuple[str, str]:
        """Return the file name given all options.

        Args:
            node_id: The node's id from which logs are resolved.
            log_filename: Filename of the log file.
            actor_id: Id of the actor that generates the log file.
            task_id: Id of the task that generates the log file.
            pid: Id of the worker process that generates the log file.
            get_actor_fn: Callback to get the actor's data by id.
            timeout: Timeout for the gRPC to listing logs on the node
                specified by `node_id`.
            suffix: Log suffix if no `log_filename` is provided, when
                resolving by other ids'. Default to "out".
        """
        if actor_id:
            if get_actor_fn is None:
                raise ValueError("get_actor_fn needs to be specified for actor_id")

            actor_data = get_actor_fn(actor_id)
            if actor_data is None:
                raise ValueError(f"Actor ID {actor_id} not found.")

            # TODO(sang): Only the latest worker id can be obtained from
            # actor information now. That means, if actors are restarted,
            # there's no way for us to get the past worker ids.
            worker_id = actor_data["address"].get("workerId")
            if not worker_id:
                raise ValueError(
                    f"Worker ID for Actor ID {actor_id} not found. "
                    "Actor is not scheduled yet."
                )
            node_id = actor_data["address"].get("rayletId")
            if not node_id:
                raise ValueError(
                    f"Node ID for Actor ID {actor_id} not found. "
                    "Actor is not scheduled yet."
                )
            self._verify_node_registered(node_id)

            log_filename = await self._resolve_worker_file(
                node_id=node_id,
                worker_id=worker_id,
                pid=None,
                suffix=suffix,
                timeout=timeout,
            )
        elif task_id:
<<<<<<< HEAD
            reply = await self.client.get_task_info(task_id=task_id, timeout=timeout)
            # Check if the task is found.
            if len(reply.events_by_task) == 0:
                raise FileNotFoundError(
                    f"Could not find log file for task: {task_id}"
                    f" (attempt {attempt_number}) with suffix: {suffix}"
                )
            task_event = None
            for t in reply.events_by_task:
                if t.attempt_number == attempt_number:
                    task_event = t
                    break

            if task_event is None:
                raise FileNotFoundError(
                    "Could not find log file for task attempt:"
                    f"{task_id}({attempt_number})"
                )

            # Get the worker id and node id.
            task = protobuf_to_task_state_dict(task_event)

            worker_id = task.get("worker_id", None)
            node_id = task.get("node_id", None)

            if worker_id is None or node_id is None:
                raise FileNotFoundError(
                    "Could not find log file for task attempt:"
                    f"{task_id}({attempt_number})."
                    f"Worker id = {worker_id}, node id = {node_id}"
                )

            log_filename = await self._resolve_worker_file(
                node_id=node_id, worker_id=worker_id, suffix=suffix, timeout=timeout
            )

        elif pid:
            if node_id is None:
                raise ValueError(
                    "Node id needs to be specified for resolving"
                    f" filenames of pid {pid}"
                )
            self._verify_node_registered(node_id)
            log_files = await self.list_logs(
                node_id, timeout, glob_filter=f"*{pid}*{suffix}"
=======
            reply = await self.client.get_all_task_info(
                filters=[("task_id", "=", task_id)], timeout=timeout
>>>>>>> a44b00d0
            )
            # Check if the task is found.
            if len(reply.events_by_task) == 0:
                raise FileNotFoundError(
                    f"Could not find log file for task: {task_id}"
                    f" (attempt {attempt_number}) with suffix: {suffix}"
                )
            task_event = None
            for t in reply.events_by_task:
                if t.attempt_number == attempt_number:
                    task_event = t
                    break

            if task_event is None:
                raise FileNotFoundError(
                    "Could not find log file for task attempt:"
                    f"{task_id}({attempt_number})"
                )

            # Get the worker id and node id.
            task = protobuf_to_task_state_dict(task_event)

            worker_id = task.get("worker_id", None)
            node_id = task.get("node_id", None)

            if worker_id is None or node_id is None:
                raise FileNotFoundError(
                    "Could not find log file for task attempt:"
                    f"{task_id}({attempt_number})."
                    f"Worker id = {worker_id}, node id = {node_id}"
                )

            log_filename = await self._resolve_worker_file(
                node_id=node_id,
                worker_id=worker_id,
                pid=None,
                suffix=suffix,
                timeout=timeout,
            )

        elif pid:
            if node_id is None:
                raise ValueError(
                    "Node id needs to be specified for resolving"
                    f" filenames of pid {pid}"
                )
            self._verify_node_registered(node_id)
            log_filename = await self._resolve_worker_file(
                node_id=node_id,
                worker_id=None,
                pid=pid,
                suffix=suffix,
                timeout=timeout,
            )

        if log_filename is None:
            raise FileNotFoundError(
                "Could not find a log file. Please make sure the given "
                "option exists in the cluster.\n"
                f"\node_id: {node_id}\n"
                f"\filename: {log_filename}\n"
                f"\tactor_id: {actor_id}\n"
                f"\task_id: {task_id}\n"
                f"\tpid: {pid}\n"
                f"\tsuffix: {suffix}\n"
            )

        return log_filename, node_id

    def _categorize_log_files(self, log_files: List[str]) -> Dict[str, List[str]]:
        """Categorize the given log files after filterieng them out using a given glob.

        Returns:
            Dictionary of {component_name -> list of log files}
        """
        result = defaultdict(list)
        for log_file in log_files:
            if "worker" in log_file and (log_file.endswith(".out")):
                result["worker_out"].append(log_file)
            elif "worker" in log_file and (log_file.endswith(".err")):
                result["worker_err"].append(log_file)
            elif "core-worker" in log_file and log_file.endswith(".log"):
                result["core_worker"].append(log_file)
            elif "core-driver" in log_file and log_file.endswith(".log"):
                result["driver"].append(log_file)
            elif "raylet." in log_file:
                result["raylet"].append(log_file)
            elif "gcs_server." in log_file:
                result["gcs_server"].append(log_file)
            elif "log_monitor" in log_file:
                result["internal"].append(log_file)
            elif "monitor" in log_file:
                result["autoscaler"].append(log_file)
            elif "agent." in log_file:
                result["agent"].append(log_file)
            elif "dashboard." in log_file:
                result["dashboard"].append(log_file)
            else:
                result["internal"].append(log_file)

        return result<|MERGE_RESOLUTION|>--- conflicted
+++ resolved
@@ -70,22 +70,6 @@
         Return:
             Async generator of streamed logs in bytes.
         """
-<<<<<<< HEAD
-=======
-        node_id = options.node_id or self.ip_to_node_id(options.node_ip)
-
-        log_file_name, node_id = await self.resolve_filename(
-            node_id=node_id,
-            log_filename=options.filename,
-            actor_id=options.actor_id,
-            task_id=options.task_id,
-            attempt_number=options.attempt_number,
-            pid=options.pid,
-            get_actor_fn=DataSource.actors.get,
-            timeout=options.timeout,
-            suffix=options.suffix,
-        )
->>>>>>> a44b00d0
 
         keep_alive = options.media_type == "stream"
         stream = await self.client.stream_log(
@@ -118,25 +102,6 @@
         assert node_id is not None
 
     async def _resolve_worker_file(
-<<<<<<< HEAD
-        self, node_id: str, worker_id: str, suffix: str, timeout: int
-    ) -> Optional[str]:
-        # List all worker logs that match task's worker id.
-        log_files = await self.list_logs(
-            node_id, timeout, glob_filter=f"*{worker_id}*{suffix}"
-        )
-
-        # Find matching worker logs.
-        for filename in [*log_files["worker_out"], *log_files["worker_err"]]:
-            # Worker logs look like worker-[worker_id]-[job_id]-[pid].out
-            worker_id_from_filename = WORKER_LOG_PATTERN.match(filename).group(1)
-            if worker_id_from_filename == worker_id:
-                return filename
-        return None
-
-    async def resolve_filename(
-        self,
-=======
         self,
         node_id: str,
         worker_id: Optional[str],
@@ -176,7 +141,6 @@
 
     async def resolve_filename(
         self,
->>>>>>> a44b00d0
         *,
         node_id: Optional[str] = None,
         log_filename: Optional[str] = None,
@@ -235,56 +199,8 @@
                 timeout=timeout,
             )
         elif task_id:
-<<<<<<< HEAD
-            reply = await self.client.get_task_info(task_id=task_id, timeout=timeout)
-            # Check if the task is found.
-            if len(reply.events_by_task) == 0:
-                raise FileNotFoundError(
-                    f"Could not find log file for task: {task_id}"
-                    f" (attempt {attempt_number}) with suffix: {suffix}"
-                )
-            task_event = None
-            for t in reply.events_by_task:
-                if t.attempt_number == attempt_number:
-                    task_event = t
-                    break
-
-            if task_event is None:
-                raise FileNotFoundError(
-                    "Could not find log file for task attempt:"
-                    f"{task_id}({attempt_number})"
-                )
-
-            # Get the worker id and node id.
-            task = protobuf_to_task_state_dict(task_event)
-
-            worker_id = task.get("worker_id", None)
-            node_id = task.get("node_id", None)
-
-            if worker_id is None or node_id is None:
-                raise FileNotFoundError(
-                    "Could not find log file for task attempt:"
-                    f"{task_id}({attempt_number})."
-                    f"Worker id = {worker_id}, node id = {node_id}"
-                )
-
-            log_filename = await self._resolve_worker_file(
-                node_id=node_id, worker_id=worker_id, suffix=suffix, timeout=timeout
-            )
-
-        elif pid:
-            if node_id is None:
-                raise ValueError(
-                    "Node id needs to be specified for resolving"
-                    f" filenames of pid {pid}"
-                )
-            self._verify_node_registered(node_id)
-            log_files = await self.list_logs(
-                node_id, timeout, glob_filter=f"*{pid}*{suffix}"
-=======
             reply = await self.client.get_all_task_info(
                 filters=[("task_id", "=", task_id)], timeout=timeout
->>>>>>> a44b00d0
             )
             # Check if the task is found.
             if len(reply.events_by_task) == 0:
@@ -344,10 +260,10 @@
             raise FileNotFoundError(
                 "Could not find a log file. Please make sure the given "
                 "option exists in the cluster.\n"
-                f"\node_id: {node_id}\n"
-                f"\filename: {log_filename}\n"
+                f"\tnode_id: {node_id}\n"
+                f"\tfilename: {log_filename}\n"
                 f"\tactor_id: {actor_id}\n"
-                f"\task_id: {task_id}\n"
+                f"\ttask_id: {task_id}\n"
                 f"\tpid: {pid}\n"
                 f"\tsuffix: {suffix}\n"
             )
