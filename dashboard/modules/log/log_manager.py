--- conflicted
+++ resolved
@@ -4,16 +4,12 @@
 from collections import defaultdict
 from typing import List, Optional, Dict, AsyncIterable, Tuple, Callable
 
-<<<<<<< HEAD
-from ray.dashboard.modules.job.common import JOB_LOGS_PATH_TEMPLATE 
-from ray.experimental.state.common import GetLogOptions, DEFAULT_RPC_TIMEOUT
-=======
+from ray.dashboard.modules.job.common import JOB_LOGS_PATH_TEMPLATE
 from ray.experimental.state.common import (
     GetLogOptions,
     protobuf_to_task_state_dict,
     DEFAULT_RPC_TIMEOUT,
 )
->>>>>>> 108f34ae
 from ray.experimental.state.exception import DataSourceUnavailable
 from ray.experimental.state.state_manager import StateDataSourceClient
 
@@ -123,7 +119,6 @@
             )
         assert node_id is not None
 
-<<<<<<< HEAD
     async def _resolve_job_filename(self, job_id: str) -> Tuple[str, str]:
         """Return the log file name and node id for a given job id.
 
@@ -145,15 +140,14 @@
 
         node_id = job_info.driver_node_id
         if node_id is None:
-            raise ValueError(f"Job {job_id} has no driver node id info. This is likely a bug. Please file an issue.")
+            raise ValueError(
+                f"Job {job_id} has no driver node id info. This is likely a bug. Please file an issue."
+            )
 
         log_filename = JOB_LOGS_PATH_TEMPLATE.format(job_id=job_id)
         return node_id, log_filename
 
-    async def resolve_filename(
-=======
     async def _resolve_worker_file(
->>>>>>> 108f34ae
         self,
         node_id: str,
         worker_id: Optional[str],
