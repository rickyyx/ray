--- conflicted
+++ resolved
@@ -2707,12 +2707,8 @@
         sed -i -E 's/from opencensus.proto.resource.v1 import/from . import/' "$${files[@]}"
         # TODO(rickyx): Remove this experimental path rewrite once we move autoscaler proto out
         # of experimental.
-<<<<<<< HEAD
-        sed -i -E 's/from ..experimental/from ./' "python/ray/core/generated/autoscaler_pb2_grpc.py"
-=======
         autoscale_files=(`ls python/ray/core/generated/autoscaler_pb2*.py`)
         sed -i -E 's/from ..experimental/from ./' "$${autoscale_files[@]}"
->>>>>>> f34f087e
         echo "$${PWD}" > $@
     """,
     local = 1,
