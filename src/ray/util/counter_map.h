--- conflicted
+++ resolved
@@ -47,15 +47,14 @@
     on_change_ = on_change;
   }
 
-<<<<<<< HEAD
   /// Increment the specified key by `val`, default to 1.
   void Increment(const K &key, int64_t val = 1) {
     counters_[key] += val;
     total_ += val;
-=======
+  }
+
   /// Flush any pending on change callbacks.
   void FlushOnChangeCallbacks() {
->>>>>>> fbb6ceda
     if (on_change_ != nullptr) {
       for (const auto &key : pending_changes_) {
         on_change_(key);
