--- conflicted
+++ resolved
@@ -100,11 +100,7 @@
   // if keep_alive is true, this indicates how frequently to poll the
   // log file for new lines
   optional float interval = 4;
-<<<<<<< HEAD
-  // Task id to start streaming from from this file. 
-=======
   // Task id to start streaming from from this file.
->>>>>>> a44b00d0
   optional string task_id = 5;
   // Attempt number of the task.
   optional int64 attempt_number = 6;
