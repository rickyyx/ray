// Copyright 2023 The Ray Authors.
//
// Licensed under the Apache License, Version 2.0 (the "License");
// you may not use this file except in compliance with the License.
// You may obtain a copy of the License at
//
//  http://www.apache.org/licenses/LICENSE-2.0
//
// Unless required by applicable law or agreed to in writing, software
// distributed under the License is distributed on an "AS IS" BASIS,
// WITHOUT WARRANTIES OR CONDITIONS OF ANY KIND, either express or implied.
// See the License for the specific language governing permissions and
// limitations under the License.

syntax = "proto3";
option cc_enable_arenas = true;

package ray.rpc.autoscaler;

// ============= Cluster Resources ====================
//
// Following fields represents the Cluster Resources autoscaler interested
// in.

// Represents an anti-affinity constraint. A bundle with this constraint
// can't be allocated to a node that has a label with the same name and
// value.
//
// This is now used to implement placement group anti-affinity, i.e.
// strict-spread. The label_name is "_PG_<pg_id>",
// and the label_value is empty string.
message AntiAffinityConstraint {
  string label_name = 1;
  string label_value = 2;
}

// Represents an affinity constraint. A bundle with this constraint
// should be allocated to node with the same label name and value.
//
// This is now used to implement placement group affinity, i.e.
// strict-pack. The label_name is "_PG_<pg_id>",
// and the label_value is empty string.
message AffinityConstraint {
  string label_name = 1;
  string label_value = 2;
}

// Represents a placement constraint to specify where a resource
// request should be placed on.
message PlacementConstraint {
  optional AntiAffinityConstraint anti_affinity = 1;
  optional AffinityConstraint affinity = 2;
}

message ResourceRequest {
  // resource requirements for the request.
  map<string, double> resources_bundle = 1;
  // placement constraint for the request. multiple constraints
  // form AND semantics.
  repeated PlacementConstraint placement_constraints = 2;
}

message ResourceRequestByCount {
  ResourceRequest request = 1;
  int64 count = 2;
}

// All bundles in the same resource request require gang
// allocation semantics: they should be allocated all or nothing.
message GangResourceRequest {
  // a map from bundles to the number of bundles requested.
  repeated ResourceRequest requests = 1;
  // TODO(rickyx):
  // Strategy of the placement group, e.g. STRICT_PACK.
  string pg_strategy = 2;
}

// Cluster resource constraint represents minimial cluster size requirement,
// this is issued through ray.autoscaler.sdk.request_resources.
message ClusterResourceConstraint {
  // If not emtpy, the cluster should have the capacity (total resource) to fit
  // the min_bundles.
  repeated ResourceRequest min_bundles = 1;
}

// Node status for a ray node.
enum NodeStatus {
  // Node is alive and running workloads.
  RUNNING = 0;
  // Node is dead.
  DEAD = 1;
  // Node is idle.
  IDLE = 2;
}

message NodeState {
  // The node id internal to Ray in binary format.
  bytes node_id = 1;

  // The instance id that the node is running on.
  // This is passed in when the node is registered.
  // Set by ray from ENV at src/ray/common/constants.h::kNodeCloudInstanceIdEnv
  string instance_id = 2;

  // The node type name, e.g. ray-head-node, matching `available_node_types`
  // in the autoscaler config. See `ray/autoscaler/ray-schema.json`
  // Should be set when a ray node is starting - and this will be empty
  // if it's not set when starting the node.
  // Set by ray from ENV at src/ray/common/constants.h::kNodeTypeNameEnv
  string ray_node_type_name = 3;

  // The available resources on the node.
  // Reserved resource names: CPU, GPU, MEMORY, OBJECT_STORE_MEMORY
  map<string, double> available_resources = 4;

  // The corresponding total resources on the node.
  map<string, double> total_resources = 5;

  // Dynamic labels associated with the node.
  // Reserved dynamic label names: _PG
  map<string, string> dynamic_labels = 6;

  // A monotonic increasing version of the node resource state.
  int64 node_state_version = 7;

  // The status of the node.
  NodeStatus status = 8;

<<<<<<< HEAD
  // The time in ms since the node is idle.
  int64 idle_duration_ms = 9;
=======
  // The time since the last status change of the node, i.e. how long
  // the node has been in the current status.
  int64 time_since_last_status_change_ms = 9;

  // TODO(rickyx): to be populated.
  // Node ip address.
  string node_ip_address = 10;

  // The instance type name, e.g. p3.2xlarge
  string instance_type_name = 11;
>>>>>>> cf4211b8
}

// ============= Autoscaling State Service API =======================
//
// Autoscaler periodically calls to
// two snapshot APIs, GetClusterResourceState
// and ReportAutoscalingState.
// The GetClusterResourceState will return a snapshot
// of Ray state that Autoscaler interested, along with
// the cluster_resource_state_version (version).
//
// Separately, autoscaler will constantly making decisions
// based on the latest Ray state, and also change its
// state based on the information from node provider.
// Autoscaler will periodically report its state to GCS
// through ReportAutoscalingState API.

message GetClusterResourceStateRequest {
  // The last seen cluster resource state version. The default value is reserved for if a
  // previous scheduling state has never been seen.
  int64 last_seen_cluster_resource_state_version = 1;
}

// Represents a cluster resource state.
message ClusterResourceState {
  // an monotonically increasing version of the cluster resources.
  int64 cluster_resource_state_version = 1;
  // last seen autoscaler state.
  int64 last_seen_autoscaler_state_version = 2;
  // Current cluster resources.
  repeated NodeState node_states = 3;
  // Resource requests pending scheduling.
  repeated ResourceRequestByCount pending_resource_requests = 4;
  // Gang resource requests pending scheduling.
  repeated GangResourceRequest pending_gang_resource_requests = 5;
  // Cluster resource constraints.
  // There could be multiple constraints issued by different
  // jobs. Autoscaler to make sure all constraints are satisfied.
  repeated ClusterResourceConstraint cluster_resource_constraints = 6;
}

message GetClusterResourceStateReply {
  ClusterResourceState cluster_resource_state = 1;
}

message PendingInstanceRequest {
  // The instance type name for the cloud, e.g. t1.micro
  string instance_type_name = 1;
  // The node type name, e.g. ray-head-node, matching `available_node_types`
  // in the autoscaler config. See `ray/autoscaler/ray-schema.json`
  string ray_node_type_name = 2;
  // The number of such instance requested to be started.
  int32 count = 3;
}

// Represents autoscaler state.
message AutoscalingState {
  int64 last_seen_cluster_resource_state_version = 1;
  // A monotonically increasing version identifies
  // the state of autoscaler.
  // Note: for the same cluster resource state, the
  // autoscaler state might be different, since
  // the autoscaler's state could also be updated by
  // node provider.
  int64 autoscaler_state_version = 2;
  repeated PendingInstanceRequest pending_instance_requests = 3;
  // infeasible resource requests.
  repeated ResourceRequest infeasible_resource_requests = 4;
  repeated GangResourceRequest infeasible_gang_resource_requests = 5;
  // NOTE: we currently only support one cluster resource constraint. But keeping
  // the repeated field for future extension where a per-job cluster constraint might
  // be applicable.
  repeated ClusterResourceConstraint infeasible_cluster_resource_constraints = 6;
}

message ReportAutoscalingStateRequest {
  AutoscalingState autoscaling_state = 1;
}

message ReportAutoscalingStateReply {}

message RequestClusterResourceConstraintRequest {
  // The requested minimal resource bundles constraints.
  ClusterResourceConstraint cluster_resource_constraint = 1;
}

message RequestClusterResourceConstraintReply {}

message GetClusterStatusRequest {}

message GetClusterStatusReply {
  // The current autoscaler state.
  AutoscalingState autoscaling_state = 1;
  // The current cluster resource state.
  ClusterResourceState cluster_resource_state = 2;
}

service AutoscalerStateService {
  rpc GetClusterResourceState(GetClusterResourceStateRequest)
      returns (GetClusterResourceStateReply);
  rpc ReportAutoscalingState(ReportAutoscalingStateRequest)
      returns (ReportAutoscalingStateReply);
  // Request additional cluster resources constraints. This is the RPC call made
  // when users call ray.autoscaler.sdk.request_resources.
  rpc RequestClusterResourceConstraint(RequestClusterResourceConstraintRequest)
      returns (RequestClusterResourceConstraintReply);
  // Obtain the current cluster state, including the autoscaler state (e.g. pending
  // requests), and the cluster resource state (e.g. ray node states).
  rpc GetClusterStatus(GetClusterStatusRequest) returns (GetClusterStatusReply);
}<|MERGE_RESOLUTION|>--- conflicted
+++ resolved
@@ -126,13 +126,8 @@
   // The status of the node.
   NodeStatus status = 8;
 
-<<<<<<< HEAD
   // The time in ms since the node is idle.
   int64 idle_duration_ms = 9;
-=======
-  // The time since the last status change of the node, i.e. how long
-  // the node has been in the current status.
-  int64 time_since_last_status_change_ms = 9;
 
   // TODO(rickyx): to be populated.
   // Node ip address.
@@ -140,7 +135,6 @@
 
   // The instance type name, e.g. p3.2xlarge
   string instance_type_name = 11;
->>>>>>> cf4211b8
 }
 
 // ============= Autoscaling State Service API =======================
