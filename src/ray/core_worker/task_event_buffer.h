// Copyright 2022 The Ray Authors.
//
// Licensed under the Apache License, Version 2.0 (the "License");
// you may not use this file except in compliance with the License.
// You may obtain a copy of the License at
//
//  http://www.apache.org/licenses/LICENSE-2.0
//
// Unless required by applicable law or agreed to in writing, software
// distributed under the License is distributed on an "AS IS" BASIS,
// WITHOUT WARRANTIES OR CONDITIONS OF ANY KIND, either express or implied.
// See the License for the specific language governing permissions and
// limitations under the License.

#pragma once

#include <boost/circular_buffer.hpp>
#include <memory>
#include <string>

#include "absl/base/thread_annotations.h"
#include "absl/synchronization/mutex.h"
#include "absl/types/optional.h"
#include "ray/common/asio/instrumented_io_context.h"
#include "ray/common/asio/periodical_runner.h"
#include "ray/common/id.h"
#include "ray/common/task/task_spec.h"
#include "ray/gcs/gcs_client/gcs_client.h"
#include "ray/util/counter_map.h"
#include "src/ray/protobuf/gcs.pb.h"

namespace ray {
namespace core {

namespace worker {

using TaskAttempt = std::pair<TaskID, int32_t>;

/// A  wrapper class that will be converted to rpc::TaskEvents
///
/// This will be created by CoreWorker and stored in TaskEventBuffer, and
/// when it is being flushed periodically to GCS, it will be converted to
/// rpc::TaskEvents.
/// This is an optimization so that converting to protobuf (which is costly)
/// will not happen in the critical path of task execution/submission.
class TaskEvent {
 public:
  /// Constructor for Profile events
  explicit TaskEvent(TaskID task_id, JobID job_id, int32_t attempt_number);

  virtual ~TaskEvent() = default;

  /// Convert itself a rpc::TaskEvents
  ///
  /// NOTE: this method will modify internal states by moving fields to the
  /// rpc::TaskEvents.
  /// \param[out] rpc_task_events The rpc task event to be filled.
  virtual void ToRpcTaskEvents(rpc::TaskEvents *rpc_task_events) = 0;

  /// If it is a profile event.
  virtual bool IsProfileEvent() const = 0;

  virtual TaskAttempt GetTaskAttempt() const {
    return std::make_pair(task_id_, attempt_number_);
  }

 protected:
  /// Task Id.
  const TaskID task_id_ = TaskID::Nil();
  /// Job id.
  const JobID job_id_ = JobID::Nil();
  /// Attempt number
  const int32_t attempt_number_ = -1;
};

/// TaskStatusEvent is generated when a task changes its status.
class TaskStatusEvent : public TaskEvent {
 public:
  /// A class that contain data that will be converted to rpc::TaskStateUpdate
  struct TaskStateUpdate {
    TaskStateUpdate() {}

    TaskStateUpdate(const absl::optional<const rpc::RayErrorInfo> &error_info)
        : error_info_(error_info) {}

    TaskStateUpdate(const NodeID &node_id, const WorkerID &worker_id)
        : node_id_(node_id), worker_id_(worker_id) {}

    TaskStateUpdate(const rpc::TaskLogInfo &task_log_info)
        : task_log_info_(task_log_info) {}

    TaskStateUpdate(const std::string &actor_repr_name, uint32_t pid)
        : actor_repr_name_(actor_repr_name), pid_(pid) {}

    TaskStateUpdate(uint32_t pid) : pid_(pid) {}

   private:
    friend class TaskStatusEvent;

    /// Node id if it's a SUBMITTED_TO_WORKER status change.
    const absl::optional<NodeID> node_id_ = absl::nullopt;
    /// Worker id if it's a SUBMITTED_TO_WORKER status change.
    const absl::optional<WorkerID> worker_id_ = absl::nullopt;
    /// Task error info.
    const absl::optional<rpc::RayErrorInfo> error_info_ = absl::nullopt;
    /// Task log info.
    const absl::optional<rpc::TaskLogInfo> task_log_info_ = absl::nullopt;
    /// Actor task repr name.
    const std::string actor_repr_name_ = "";
    /// Worker's pid if it's a RUNNING status change.
    const absl::optional<uint32_t> pid_ = absl::nullopt;
  };

  explicit TaskStatusEvent(
      TaskID task_id,
      JobID job_id,
      int32_t attempt_number,
      const rpc::TaskStatus &task_status,
      int64_t timestamp,
      const std::shared_ptr<const TaskSpecification> &task_spec = nullptr,
      absl::optional<const TaskStateUpdate> state_update = absl::nullopt);

  void ToRpcTaskEvents(rpc::TaskEvents *rpc_task_events) override;

  bool IsProfileEvent() const override { return false; }

 private:
  /// The task status change if it's a status change event.
  const rpc::TaskStatus task_status_ = rpc::TaskStatus::NIL;
  /// The time when the task status change happens.
  const int64_t timestamp_ = -1;
  /// Pointer to the task spec.
  const std::shared_ptr<const TaskSpecification> task_spec_ = nullptr;
  /// Optional task state update
  const absl::optional<const TaskStateUpdate> state_update_ = absl::nullopt;
};

/// TaskProfileEvent is generated when `RAY_enable_timeline` is on.
class TaskProfileEvent : public TaskEvent {
 public:
  explicit TaskProfileEvent(TaskID task_id,
                            JobID job_id,
                            int32_t attempt_number,
                            const std::string &component_type,
                            const std::string &component_id,
                            const std::string &node_ip_address,
                            const std::string &event_name,
                            int64_t start_time);

  void ToRpcTaskEvents(rpc::TaskEvents *rpc_task_events) override;

  bool IsProfileEvent() const override { return true; }

  void SetEndTime(int64_t end_time) { end_time_ = end_time; }

  void SetExtraData(const std::string &extra_data) { extra_data_ = extra_data; }

 private:
  /// The below fields mirror rpc::ProfileEvent
  const std::string component_type_;
  const std::string component_id_;
  const std::string node_ip_address_;
  const std::string event_name_;
  const int64_t start_time_;
  int64_t end_time_;
  std::string extra_data_;
};

/// @brief An enum class defining counters to be used in TaskEventBufferImpl.
enum TaskEventBufferCounter {
  kNumTaskProfileEventDroppedSinceLastFlush,
  kNumTaskStatusEventDroppedSinceLastFlush,
  kNumTaskProfileEventsStored,
  kNumTaskStatusEventsStored,
  kNumDroppedTaskAttemptsStored,
  kTotalNumTaskProfileEventDropped,
  kTotalNumTaskStatusEventDropped,
  kTotalNumTaskAttemptsReported,
  kTotalNumLostTaskAttemptsReported,
  kTotalTaskEventsBytesReported,
  kTotalNumFailedToReport,
};

/// An interface for a buffer that stores task status changes and profiling events,
/// and reporting these events to the GCS periodically.
///
/// Dropping of task events
/// ========================
/// Task events will be lost in the below cases for now:
///   1. If any of the gRPC call failed, the task events will be dropped and warnings
///   logged. This is probably fine since this usually indicated a much worse issue.
///
///   2. More than `RAY_task_events_max_num_events_by_kind_in_worker` tasks have been
///   stored in the buffer, any new task events will be dropped. In this case, the number
///   of dropped task events will also be included in the next flush to surface this.
///
/// No overloading of GCS
/// =====================
/// If GCS failed to respond quickly enough to the previous report, reporting of events to
/// GCS will be delayed until GCS replies the gRPC in future intervals.
class TaskEventBuffer {
 public:
  virtual ~TaskEventBuffer() = default;

  /// Add a task event to be reported.
  ///
  /// \param task_events Task events.
  virtual void AddTaskEvent(std::unique_ptr<TaskEvent> task_event) = 0;

  /// Flush all task events stored in the buffer to GCS.
  ///
  /// This function will be called periodically configured by
  /// `RAY_task_events_report_interval_ms`, and send task events stored in a buffer to
  /// GCS. If GCS has not responded to a previous flush, it will defer the flushing to
  /// the next interval (if not forced.)
  ///
  /// Before flushing to GCS, events from a single task attempt will also be coalesced
  /// into one rpc::TaskEvents as an optimization.
  ///
  /// \param forced When set to true, buffered events will be sent to GCS even if GCS has
  ///       not responded to the previous flush. A forced flush will be called before
  ///       CoreWorker disconnects to ensure all task events in the buffer are sent.
  virtual void FlushEvents(bool forced) = 0;

  /// Start the TaskEventBuffer.
  ///
  /// Connects the GCS client, starts its io_thread, and sets up periodical runner for
  /// flushing events to GCS.
  /// When it returns non ok status, the TaskEventBuffer will be disabled, and call to
  /// Enabled() will return false.
  ///
  /// \param auto_flush Test only flag to disable periodical flushing events if false.
  /// \return Status code. When the status is not ok, events will not be recorded nor
  /// reported.
  virtual Status Start(bool auto_flush = true) = 0;

  /// Stop the TaskEventBuffer and it's underlying IO, disconnecting GCS clients.
  virtual void Stop() = 0;

  /// Return true if recording and reporting of task events is enabled.
  ///
  /// The TaskEventBuffer will be disabled if Start() returns not ok.
  virtual bool Enabled() const = 0;

  /// Return a string that describes the task event buffer stats.
  virtual const std::string DebugString() = 0;
};

/// Implementation of TaskEventBuffer.
///
/// The buffer has its own io_context and io_thread, that's isolated from other
/// components.
///
/// This class is thread-safe.
class TaskEventBufferImpl : public TaskEventBuffer {
 public:
  /// Constructor
  ///
  /// \param gcs_client GCS client
  TaskEventBufferImpl(std::unique_ptr<gcs::GcsClient> gcs_client);

  ~TaskEventBufferImpl() override;

<<<<<<< HEAD
  void AddTaskEvent(std::unique_ptr<TaskEvent> task_event) override;
=======
  void AddTaskEvent(std::unique_ptr<TaskEvent> task_event)
      ABSL_LOCKS_EXCLUDED(mutex_) override;
>>>>>>> 9bd9cbad

  void FlushEvents(bool forced) ABSL_LOCKS_EXCLUDED(mutex_) override;

  Status Start(bool auto_flush = true) ABSL_LOCKS_EXCLUDED(mutex_) override;

  void Stop() ABSL_LOCKS_EXCLUDED(mutex_) override;

  bool Enabled() const override;

  const std::string DebugString() override;

 private:
  /// Add a task status event to be reported.
  ///
  /// \param status_event Task status event.
  void AddTaskStatusEvent(std::unique_ptr<TaskEvent> status_event) LOCKS_EXCLUDED(mutex_);

  /// Add a task profile event to be reported.
  ///
  /// \param profile_event Task profile event.
  void AddTaskProfileEvent(std::unique_ptr<TaskEvent> profile_event)
      LOCKS_EXCLUDED(profile_mutex_);

  /// Get data related to task status events to be send to GCS.
  ///
  /// \param[out] status_events_to_send Task status events to be sent.
  /// \param[out] dropped_task_attempts_to_send Task attempts that were dropped due to
  ///             status events being dropped.
  void GetTaskStatusEventsToSend(
      std::vector<std::unique_ptr<TaskEvent>> *status_events_to_send,
      absl::flat_hash_set<TaskAttempt> *dropped_task_attempts_to_send)
      LOCKS_EXCLUDED(mutex_);

  /// Get data related to task profile events to be send to GCS.
  ///
  /// \param[out] profile_events_to_send Task profile events to be sent.
  /// \param dropped_task_attempts_to_send Task attempts that were dropped due to
  ///        status events being dropped. We will not send any profile events for these
  ///        task attempts.
  /// \param status_events_to_send Task status events that will be sent to GCS. We will
  ///        prioritize sending profile events for these task attempts first.
  void GetTaskProfileEventsToSend(
      std::vector<std::unique_ptr<TaskEvent>> *profile_events_to_send,
      const std::vector<std::unique_ptr<TaskEvent>> &status_events_to_send,
      const absl::flat_hash_set<TaskAttempt> &dropped_task_attempts_to_send)
      LOCKS_EXCLUDED(profile_mutex_);

  /// Get the task events to GCS.
  ///
  /// \param status_events_to_send Task status events to be sent.
  /// \param profile_events_to_send Task profile events to be sent.
  /// \param dropped_task_attempts_to_send Task attempts that were dropped due to
  ///        status events being dropped.
  /// \return A unique_ptr to rpc::TaskEvents to be sent to GCS.
  std::unique_ptr<rpc::TaskEventData> CreateDataToSend(
      std::vector<std::unique_ptr<TaskEvent>> &&status_events_to_send,
      std::vector<std::unique_ptr<TaskEvent>> &&profile_events_to_send,
      absl::flat_hash_set<TaskAttempt> &&dropped_task_attempts_to_send);

  /// Reset the counters during flushing data to GCS.
  void ResetCountersForFlush();

  /// Test only functions.
  size_t GetNumTaskEventsStored() {
    return stats_counter_.Get(TaskEventBufferCounter::kNumTaskStatusEventsStored) +
           stats_counter_.Get(TaskEventBufferCounter::kNumTaskProfileEventsStored);
  }

  /// Test only functions.
  size_t GetTotalNumStatusTaskEventsDropped() {
    return stats_counter_.Get(TaskEventBufferCounter::kTotalNumTaskStatusEventDropped);
  }

  /// Test only functions.
  size_t GetNumStatusTaskEventsDroppedSinceLastFlush() {
    return stats_counter_.Get(
        TaskEventBufferCounter::kNumTaskStatusEventDroppedSinceLastFlush);
  }

  /// Test only functions.
  size_t GetTotalNumProfileTaskEventsDropped() {
    return stats_counter_.Get(TaskEventBufferCounter::kTotalNumTaskProfileEventDropped);
  }

  /// Test only functions.
  size_t GetNumProfileTaskEventsDroppedSinceLastFlush() {
    return stats_counter_.Get(
        TaskEventBufferCounter::kNumTaskProfileEventDroppedSinceLastFlush);
  }

  /// Test only functions.
  size_t GetNumFailedToReport() {
    return stats_counter_.Get(TaskEventBufferCounter::kTotalNumFailedToReport);
  }

  /// Test only functions.
  gcs::GcsClient *GetGcsClient() {
    absl::MutexLock lock(&mutex_);
    return gcs_client_.get();
  }

  /// Mutex guarding task_events_data_.
  absl::Mutex mutex_;

  absl::Mutex profile_mutex_;

  /// IO service event loop owned by TaskEventBuffer.
  instrumented_io_context io_service_;

  /// Work guard to prevent the io_context from exiting when no work.
  boost::asio::executor_work_guard<boost::asio::io_context::executor_type> work_guard_;

  /// Dedicated io thread for running the periodical runner and the GCS client.
  std::thread io_thread_;

  /// The runner to run function periodically.
  PeriodicalRunner periodical_runner_;

  /// Client to the GCS used to push profile events to it.
  std::unique_ptr<gcs::GcsClient> gcs_client_ ABSL_GUARDED_BY(mutex_);

  /// True if the TaskEventBuffer is enabled.
  std::atomic<bool> enabled_ = false;

<<<<<<< HEAD
  /// Circular buffered task status events.
  boost::circular_buffer<std::unique_ptr<TaskEvent>> status_events_ GUARDED_BY(mutex_);

  /// Buffered task attempts that were dropped due to status events being dropped.
  /// This will be sent to GCS to surface the dropped task attempts.
  absl::flat_hash_set<TaskAttempt> dropped_task_attempts_since_last_flush_
      GUARDED_BY(mutex_);

  /// Buffered task profile events. This is not a circular buffer since we don't need
  /// to keep the most recent profile events. Once limit is reached, we will just drop
  /// any new profile events.
  absl::flat_hash_map<TaskAttempt, std::vector<std::unique_ptr<TaskEvent>>>
      profile_events_ GUARDED_BY(profile_mutex_);
=======
  /// Circular buffered task events.
  boost::circular_buffer<std::unique_ptr<TaskEvent>> buffer_ ABSL_GUARDED_BY(mutex_);
>>>>>>> 9bd9cbad

  /// Stats counter map.
  CounterMapThreadSafe<TaskEventBufferCounter> stats_counter_;

  /// True if there's a pending gRPC call. It's a simple way to prevent overloading
  /// GCS with too many calls. There is no point sending more events if GCS could not
  /// process them quick enough.
  std::atomic<bool> grpc_in_progress_ = false;

  FRIEND_TEST(TaskEventBufferTestManualStart, TestGcsClientFail);
  FRIEND_TEST(TaskEventBufferTestBatchSend, TestBatchedSend);
  FRIEND_TEST(TaskEventBufferTest, TestAddEvent);
  FRIEND_TEST(TaskEventBufferTest, TestFlushEvents);
  FRIEND_TEST(TaskEventBufferTest, TestFailedFlush);
  FRIEND_TEST(TaskEventBufferTest, TestBackPressure);
  FRIEND_TEST(TaskEventBufferTest, TestForcedFlush);
  FRIEND_TEST(TaskEventBufferTestLimitBuffer, TestBufferSizeLimit);
  FRIEND_TEST(TaskEventBufferTestLimitProfileEvents, TestLimitProfileEventsPerTask);
};

}  // namespace worker

}  // namespace core
}  // namespace ray<|MERGE_RESOLUTION|>--- conflicted
+++ resolved
@@ -261,12 +261,8 @@
 
   ~TaskEventBufferImpl() override;
 
-<<<<<<< HEAD
-  void AddTaskEvent(std::unique_ptr<TaskEvent> task_event) override;
-=======
   void AddTaskEvent(std::unique_ptr<TaskEvent> task_event)
       ABSL_LOCKS_EXCLUDED(mutex_) override;
->>>>>>> 9bd9cbad
 
   void FlushEvents(bool forced) ABSL_LOCKS_EXCLUDED(mutex_) override;
 
@@ -391,9 +387,9 @@
   /// True if the TaskEventBuffer is enabled.
   std::atomic<bool> enabled_ = false;
 
-<<<<<<< HEAD
   /// Circular buffered task status events.
-  boost::circular_buffer<std::unique_ptr<TaskEvent>> status_events_ GUARDED_BY(mutex_);
+  boost::circular_buffer<std::unique_ptr<TaskEvent>> status_events_
+      ABSL_GUARDED_BY(mutex_);
 
   /// Buffered task attempts that were dropped due to status events being dropped.
   /// This will be sent to GCS to surface the dropped task attempts.
@@ -405,10 +401,6 @@
   /// any new profile events.
   absl::flat_hash_map<TaskAttempt, std::vector<std::unique_ptr<TaskEvent>>>
       profile_events_ GUARDED_BY(profile_mutex_);
-=======
-  /// Circular buffered task events.
-  boost::circular_buffer<std::unique_ptr<TaskEvent>> buffer_ ABSL_GUARDED_BY(mutex_);
->>>>>>> 9bd9cbad
 
   /// Stats counter map.
   CounterMapThreadSafe<TaskEventBufferCounter> stats_counter_;
