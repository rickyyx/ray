--- conflicted
+++ resolved
@@ -140,22 +140,6 @@
   /// A iterator into buffer_ that determines which element to be overwritten.
   size_t next_idx_to_overwrite_ GUARDED_BY(mutex_) = 0;
 
-<<<<<<< HEAD
-  size_t num_task_events_dropped_ GUARDED_BY(mutex_) = 0;
-
-  /// Thread local fields accessed only in io_thread_.
-
-  /// True if there's a pending gRPC call. It's a simple way to prevent overloading
-  /// GCS with too many calls. There is no point sending more events if GCS could not
-  /// process them quick enough.
-  bool grpc_in_progress_ = false;
-
-  /// Stats tracking for debugging and monitoring.
-  uint64_t total_events_bytes_ = 0;
-  uint64_t total_num_events_ = 0;
-
-  /// Thread local fields accessed in io_thread_ ENDS.
-=======
   /// Number of task events dropped since the last report flush.
   size_t num_task_events_dropped_ GUARDED_BY(mutex_) = 0;
 
@@ -169,7 +153,6 @@
 
   /// Debug stats: total number of task events sent so far to GCS.
   uint64_t total_num_events_ GUARDED_BY(mutex_) = 0;
->>>>>>> 73b82310
 
   FRIEND_TEST(TaskEventBufferTestManualStart, TestGcsClientFail);
   FRIEND_TEST(TaskEventBufferTest, TestAddEvent);
