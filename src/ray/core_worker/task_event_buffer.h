// Copyright 2022 The Ray Authors.
//
// Licensed under the Apache License, Version 2.0 (the "License");
// you may not use this file except in compliance with the License.
// You may obtain a copy of the License at
//
//  http://www.apache.org/licenses/LICENSE-2.0
//
// Unless required by applicable law or agreed to in writing, software
// distributed under the License is distributed on an "AS IS" BASIS,
// WITHOUT WARRANTIES OR CONDITIONS OF ANY KIND, either express or implied.
// See the License for the specific language governing permissions and
// limitations under the License.

#pragma once

#include <memory>
#include <string>

#include "absl/base/thread_annotations.h"
#include "absl/synchronization/mutex.h"
#include "absl/types/optional.h"
#include "ray/common/asio/instrumented_io_context.h"
#include "ray/common/asio/periodical_runner.h"
#include "ray/common/id.h"
#include "ray/common/task/task_spec.h"
#include "ray/gcs/gcs_client/gcs_client.h"
#include "src/ray/protobuf/gcs.pb.h"

namespace ray {
namespace core {

namespace worker {

/// An interface for a buffer that stores task status changes and profiling events,
/// and reporting these events to the GCS periodically.
///
/// Dropping of task events
/// ========================
/// Task events will be lost in the below cases for now:
///   1. If any of the gRPC call failed, the task events will be dropped and warnings
///   logged. This is probably fine since this usually indicated a much worse issue.
///
///   2. More than `RAY_task_events_max_num_task_events_in_buffer` tasks have been stored
///   in the buffer, any new task events will be dropped. In this case, the number of
///   dropped task events will also be included in the next flush to surface this.
///
/// No overloading of GCS
/// =====================
/// If GCS failed to respond quickly enough to the previous report, reporting of events to
/// GCS will be delayed until GCS replies the gRPC in future intervals.
class TaskEventBuffer {
 public:
  virtual ~TaskEventBuffer() = default;

  /// Add a task event to be reported.
  ///
  /// \param task_events Task events.
  virtual void AddTaskEvent(rpc::TaskEvents task_events) = 0;

  /// Flush all task events stored in the buffer to GCS.
  ///
  /// This function will be called periodically configured by
  /// `RAY_task_events_report_interval_ms`, and send task events stored in a buffer to
  /// GCS. If GCS has not responded to a previous flush, it will defer the flushing to
  /// the next interval (if not forced.)
  ///
  /// Before flushing to GCS, events from a single task attempt will also be coalesced
  /// into one rpc::TaskEvents as an optimization.
  ///
  /// \param forced When set to true, buffered events will be sent to GCS even if GCS has
  ///       not responded to the previous flush. A forced flush will be called before
  ///       CoreWorker disconnects to ensure all task events in the buffer are sent.
  virtual void FlushEvents(bool forced) = 0;

  /// Start the TaskEventBuffer.
  ///
  /// Connects the GCS client, starts its io_thread, and sets up periodical runner for
  /// flushing events to GCS.
  /// When it returns non ok status, the TaskEventBuffer will be disabled, and call to
  /// Enabled() will return false.
  ///
  /// \param auto_flush Test only flag to disable periodical flushing events if false.
  /// \return Status code. When the status is not ok, events will not be recorded nor
  /// reported.
  virtual Status Start(bool auto_flush = true) = 0;

  /// Stop the TaskEventBuffer and it's underlying IO, disconnecting GCS clients.
  virtual void Stop() = 0;

  /// Return true if recording and reporting of task events is enabled.
  ///
  /// The TaskEventBuffer will be disabled if Start() returns not ok.
  virtual bool Enabled() const = 0;
};

/// Implementation of TaskEventBuffer.
///
/// The buffer has its own io_context and io_thread, that's isolated from other
/// components.
///
/// This class is thread-safe.
class TaskEventBufferImpl : public TaskEventBuffer {
 public:
  /// Constructor
  ///
  /// \param gcs_client GCS client
  TaskEventBufferImpl(std::unique_ptr<gcs::GcsClient> gcs_client);

  void AddTaskEvent(rpc::TaskEvents task_events) LOCKS_EXCLUDED(mutex_) override;

  void FlushEvents(bool forced) LOCKS_EXCLUDED(mutex_) override;

  Status Start(bool auto_flush = true) LOCKS_EXCLUDED(mutex_) override;

  void Stop() LOCKS_EXCLUDED(mutex_) override;

  bool Enabled() const override;

 private:
  /// Test only functions.
  std::vector<rpc::TaskEvents> GetAllTaskEvents() LOCKS_EXCLUDED(mutex_) {
    absl::MutexLock lock(&mutex_);
    std::vector<rpc::TaskEvents> copy(buffer_);
    return copy;
  }

  /// Test only functions.
<<<<<<< HEAD
  size_t GetNumTaskEventsDropped() LOCKS_EXCLUDED(mutex_) {
    absl::MutexLock lock(&mutex_);
    return num_task_events_dropped_;
=======
  size_t GetNumStatusTaskEventsDropped() LOCKS_EXCLUDED(mutex_) {
    absl::MutexLock lock(&mutex_);
    return num_status_task_events_dropped_;
  }

  /// Test only functions.
  size_t GetNumProfileTaskEventsDropped() LOCKS_EXCLUDED(mutex_) {
    absl::MutexLock lock(&mutex_);
    return num_profile_task_events_dropped_;
>>>>>>> 84aed274
  }

  /// Test only functions.
  gcs::GcsClient *GetGcsClient() {
    absl::MutexLock lock(&mutex_);
    return gcs_client_.get();
  }

  /// Mutex guarding task_events_data_.
  absl::Mutex mutex_;

  /// IO service event loop owned by TaskEventBuffer.
  instrumented_io_context io_service_;

  /// Work guard to prevent the io_context from exiting when no work.
  boost::asio::executor_work_guard<boost::asio::io_context::executor_type> work_guard_;

  /// Dedicated io thread for running the periodical runner and the GCS client.
  std::thread io_thread_;

  /// The runner to run function periodically.
  PeriodicalRunner periodical_runner_;

  /// Client to the GCS used to push profile events to it.
  std::unique_ptr<gcs::GcsClient> gcs_client_ GUARDED_BY(mutex_);

  /// True if the TaskEventBuffer is enabled.
  std::atomic<bool> enabled_ = false;

  /// Buffered task events.
  std::vector<rpc::TaskEvents> buffer_ GUARDED_BY(mutex_);

  /// A iterator into buffer_ that determines which element to be overwritten.
  size_t next_idx_to_overwrite_ GUARDED_BY(mutex_) = 0;

<<<<<<< HEAD
  /// Number of task events dropped since the last report flush.
  size_t num_task_events_dropped_ GUARDED_BY(mutex_) = 0;
=======
  /// Number of profile task events dropped since the last report flush.
  size_t num_profile_task_events_dropped_ GUARDED_BY(mutex_) = 0;

  /// Number of status task events dropped since the last report flush.
  size_t num_status_task_events_dropped_ GUARDED_BY(mutex_) = 0;
>>>>>>> 84aed274

  /// True if there's a pending gRPC call. It's a simple way to prevent overloading
  /// GCS with too many calls. There is no point sending more events if GCS could not
  /// process them quick enough.
  bool grpc_in_progress_ GUARDED_BY(mutex_) = false;

  /// Debug stats: total number of bytes of task events sent so far to GCS.
  uint64_t total_events_bytes_ GUARDED_BY(mutex_) = 0;

  /// Debug stats: total number of task events sent so far to GCS.
  uint64_t total_num_events_ GUARDED_BY(mutex_) = 0;

  FRIEND_TEST(TaskEventBufferTestManualStart, TestGcsClientFail);
  FRIEND_TEST(TaskEventBufferTest, TestAddEvent);
  FRIEND_TEST(TaskEventBufferTest, TestFlushEvents);
  FRIEND_TEST(TaskEventBufferTest, TestFailedFlush);
  FRIEND_TEST(TaskEventBufferTest, TestBackPressure);
  FRIEND_TEST(TaskEventBufferTest, TestForcedFlush);
  FRIEND_TEST(TaskEventBufferTest, TestBufferSizeLimit);
};

}  // namespace worker

}  // namespace core
}  // namespace ray<|MERGE_RESOLUTION|>--- conflicted
+++ resolved
@@ -126,11 +126,6 @@
   }
 
   /// Test only functions.
-<<<<<<< HEAD
-  size_t GetNumTaskEventsDropped() LOCKS_EXCLUDED(mutex_) {
-    absl::MutexLock lock(&mutex_);
-    return num_task_events_dropped_;
-=======
   size_t GetNumStatusTaskEventsDropped() LOCKS_EXCLUDED(mutex_) {
     absl::MutexLock lock(&mutex_);
     return num_status_task_events_dropped_;
@@ -140,7 +135,6 @@
   size_t GetNumProfileTaskEventsDropped() LOCKS_EXCLUDED(mutex_) {
     absl::MutexLock lock(&mutex_);
     return num_profile_task_events_dropped_;
->>>>>>> 84aed274
   }
 
   /// Test only functions.
@@ -176,16 +170,11 @@
   /// A iterator into buffer_ that determines which element to be overwritten.
   size_t next_idx_to_overwrite_ GUARDED_BY(mutex_) = 0;
 
-<<<<<<< HEAD
-  /// Number of task events dropped since the last report flush.
-  size_t num_task_events_dropped_ GUARDED_BY(mutex_) = 0;
-=======
   /// Number of profile task events dropped since the last report flush.
   size_t num_profile_task_events_dropped_ GUARDED_BY(mutex_) = 0;
 
   /// Number of status task events dropped since the last report flush.
   size_t num_status_task_events_dropped_ GUARDED_BY(mutex_) = 0;
->>>>>>> 84aed274
 
   /// True if there's a pending gRPC call. It's a simple way to prevent overloading
   /// GCS with too many calls. There is no point sending more events if GCS could not
