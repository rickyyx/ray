// Copyright 2017 The Ray Authors.
//
// Licensed under the Apache License, Version 2.0 (the "License");
// you may not use this file except in compliance with the License.
// You may obtain a copy of the License at
//
//  http://www.apache.org/licenses/LICENSE-2.0
//
// Unless required by applicable law or agreed to in writing, software
// distributed under the License is distributed on an "AS IS" BASIS,
// WITHOUT WARRANTIES OR CONDITIONS OF ANY KIND, either express or implied.
// See the License for the specific language governing permissions and
// limitations under the License.

#pragma once

#include "absl/base/thread_annotations.h"
#include "absl/container/flat_hash_map.h"
#include "absl/synchronization/mutex.h"
#include "ray/common/id.h"
#include "ray/common/task/task.h"
#include "ray/core_worker/store_provider/memory_store/memory_store.h"
<<<<<<< HEAD
#include "ray/core_worker/task_event_buffer.h"  // TaskEventBuffer
=======
#include "ray/core_worker/task_event_buffer.h"
>>>>>>> 73b82310
#include "ray/stats/metric_defs.h"
#include "ray/util/counter_map.h"
#include "src/ray/protobuf/common.pb.h"
#include "src/ray/protobuf/core_worker.pb.h"
#include "src/ray/protobuf/gcs.pb.h"

namespace ray {
namespace core {

class TaskFinisherInterface {
 public:
  virtual void CompletePendingTask(const TaskID &task_id,
                                   const rpc::PushTaskReply &reply,
                                   const rpc::Address &actor_addr,
                                   bool is_application_error) = 0;

  virtual bool RetryTaskIfPossible(const TaskID &task_id,
                                   bool task_failed_due_to_oom) = 0;

  virtual void FailPendingTask(const TaskID &task_id,
                               rpc::ErrorType error_type,
                               const Status *status = nullptr,
                               const rpc::RayErrorInfo *ray_error_info = nullptr) = 0;

  virtual bool FailOrRetryPendingTask(const TaskID &task_id,
                                      rpc::ErrorType error_type,
                                      const Status *status,
                                      const rpc::RayErrorInfo *ray_error_info = nullptr,
                                      bool mark_task_object_failed = true) = 0;

  virtual void MarkTaskWaitingForExecution(const TaskID &task_id,
                                           const NodeID &node_id) = 0;

  virtual void OnTaskDependenciesInlined(
      const std::vector<ObjectID> &inlined_dependency_ids,
      const std::vector<ObjectID> &contained_ids) = 0;

  virtual void MarkDependenciesResolved(const TaskID &task_id) = 0;

  virtual bool MarkTaskCanceled(const TaskID &task_id) = 0;

  virtual absl::optional<TaskSpecification> GetTaskSpec(const TaskID &task_id) const = 0;

  virtual ~TaskFinisherInterface() {}
};

class TaskResubmissionInterface {
 public:
  virtual bool ResubmitTask(const TaskID &task_id, std::vector<ObjectID> *task_deps) = 0;

  virtual ~TaskResubmissionInterface() {}
};

using TaskStatusCounter = CounterMap<std::tuple<std::string, rpc::TaskStatus, bool>>;
using PutInLocalPlasmaCallback =
    std::function<void(const RayObject &object, const ObjectID &object_id)>;
using RetryTaskCallback =
    std::function<void(TaskSpecification &spec, bool object_recovery, uint32_t delay_ms)>;
using ReconstructObjectCallback = std::function<void(const ObjectID &object_id)>;
using PushErrorCallback = std::function<Status(const JobID &job_id,
                                               const std::string &type,
                                               const std::string &error_message,
                                               double timestamp)>;

class TaskManager : public TaskFinisherInterface, public TaskResubmissionInterface {
 public:
  TaskManager(std::shared_ptr<CoreWorkerMemoryStore> in_memory_store,
              std::shared_ptr<ReferenceCounter> reference_counter,
              PutInLocalPlasmaCallback put_in_local_plasma_callback,
              RetryTaskCallback retry_task_callback,
              PushErrorCallback push_error_callback,
              int64_t max_lineage_bytes,
<<<<<<< HEAD
              std::shared_ptr<worker::TaskEventBuffer> task_event_buffer)
=======
              worker::TaskEventBuffer *task_event_buffer)
>>>>>>> 73b82310
      : in_memory_store_(in_memory_store),
        reference_counter_(reference_counter),
        put_in_local_plasma_callback_(put_in_local_plasma_callback),
        retry_task_callback_(retry_task_callback),
        push_error_callback_(push_error_callback),
        max_lineage_bytes_(max_lineage_bytes),
        task_event_buffer_(task_event_buffer) {
    task_counter_.SetOnChangeCallback(
        [this](const std::tuple<std::string, rpc::TaskStatus, bool> key)
            EXCLUSIVE_LOCKS_REQUIRED(&mu_) {
              ray::stats::STATS_tasks.Record(
                  task_counter_.Get(key),
                  {{"State", rpc::TaskStatus_Name(std::get<1>(key))},
                   {"Name", std::get<0>(key)},
                   {"IsRetry", std::get<2>(key) ? "1" : "0"},
                   {"Source", "owner"}});
            });
    reference_counter_->SetReleaseLineageCallback(
        [this](const ObjectID &object_id, std::vector<ObjectID> *ids_to_release) {
          return RemoveLineageReference(object_id, ids_to_release);
          ShutdownIfNeeded();
        });
  }

  /// Add a task that is pending execution.
  ///
  /// The local ref count for all return refs (excluding actor creation tasks)
  /// will be initialized to 1 so that the ref is considered in scope before
  /// returning to the language frontend. The caller is responsible for
  /// decrementing the ref count once the frontend ref has gone out of scope.
  ///
  /// \param[in] caller_address The rpc address of the calling task.
  /// \param[in] spec The spec of the pending task.
  /// \param[in] max_retries Number of times this task may be retried
  /// on failure.
  /// \return ObjectRefs returned by this task.
  std::vector<rpc::ObjectReference> AddPendingTask(const rpc::Address &caller_address,
                                                   const TaskSpecification &spec,
                                                   const std::string &call_site,
                                                   int max_retries = 0);

  /// Resubmit a task that has completed execution before. This is used to
  /// reconstruct objects stored in Plasma that were lost.
  ///
  /// \param[in] task_id The ID of the task to resubmit.
  /// \param[out] task_deps The object dependencies of the resubmitted task,
  /// i.e. all arguments that were not inlined in the task spec. The caller is
  /// responsible for making sure that these dependencies become available, so
  /// that the resubmitted task can run. This is only populated if the task was
  /// not already pending and was successfully resubmitted.
  /// \return OK if the task was successfully resubmitted or was
  /// already pending, Invalid if the task spec is no longer present.
  bool ResubmitTask(const TaskID &task_id, std::vector<ObjectID> *task_deps) override;

  /// Wait for all pending tasks to finish, and then shutdown.
  ///
  /// \param shutdown The shutdown callback to call.
  void DrainAndShutdown(std::function<void()> shutdown);

  /// Write return objects for a pending task to the memory store.
  ///
  /// \param[in] task_id ID of the pending task.
  /// \param[in] reply Proto response to a direct actor or task call.
  /// \param[in] worker_addr Address of the worker that executed the task.
  /// \param[in] is_application_error Whether this is an Exception return.
  /// \return Void.
  void CompletePendingTask(const TaskID &task_id,
                           const rpc::PushTaskReply &reply,
                           const rpc::Address &worker_addr,
                           bool is_application_error) override;

  /// Returns true if task can be retried.
  ///
  /// \param[in] task_id ID of the task to be retried.
  /// \param[in] task_failed_due_to_oom last task attempt failed due to node running out
  /// of memory.
  /// \return true if task is scheduled to be retried.
  bool RetryTaskIfPossible(const TaskID &task_id, bool task_failed_due_to_oom) override;

  /// A pending task failed. This will either retry the task or mark the task
  /// as failed if there are no retries left.
  ///
  /// \param[in] task_id ID of the pending task.
  /// \param[in] error_type The type of the specific error.
  /// \param[in] status Optional status message.
  /// \param[in] ray_error_info The error information of a given error type.
  /// Nullptr means that there's no error information.
  /// TODO(sang): Remove nullptr case. Every error message should have metadata.
  /// \param[in] mark_task_object_failed whether or not it marks the task
  /// return object as failed. If this is set to false, then the caller is
  /// responsible for later failing or completing the task.
  /// \return Whether the task will be retried or not.
  bool FailOrRetryPendingTask(const TaskID &task_id,
                              rpc::ErrorType error_type,
                              const Status *status = nullptr,
                              const rpc::RayErrorInfo *ray_error_info = nullptr,
                              bool mark_task_object_failed = true) override;

  /// A pending task failed. This will mark the task as failed.
  /// This doesn't always mark the return object as failed
  /// depending on mark_task_object_failed.
  ///
  /// \param[in] task_id ID of the pending task.
  /// \param[in] error_type The type of the specific error.
  /// \param[in] status Optional status message.
  /// \param[in] ray_error_info The error information of a given error type.
  /// \param[in] mark_task_object_failed whether or not it marks the task
  /// return object as failed.
  void FailPendingTask(const TaskID &task_id,
                       rpc::ErrorType error_type,
                       const Status *status = nullptr,
                       const rpc::RayErrorInfo *ray_error_info = nullptr) override;

  /// Treat a pending task's returned Ray object as failed. The lock should not be held
  /// when calling this method because it may trigger callbacks in this or other classes.
  ///
  /// \param[in] spec The TaskSpec that contains return object.
  /// \param[in] error_type The error type the returned Ray object will store.
  /// \param[in] ray_error_info The error information of a given error type.
  void MarkTaskReturnObjectsFailed(
      const TaskSpecification &spec,
      rpc::ErrorType error_type,
      const rpc::RayErrorInfo *ray_error_info,
      const absl::flat_hash_set<ObjectID> &store_in_plasma_ids) LOCKS_EXCLUDED(mu_);

  /// A task's dependencies were inlined in the task spec. This will decrement
  /// the ref count for the dependency IDs. If the dependencies contained other
  /// ObjectIDs, then the ref count for these object IDs will be incremented.
  ///
  /// \param[in] inlined_dependency_ids The args that were originally passed by
  /// reference into the task, but have now been inlined.
  /// \param[in] contained_ids Any ObjectIDs that were newly inlined in the
  /// task spec, because a serialized copy of the ID was contained in one of
  /// the inlined dependencies.
  void OnTaskDependenciesInlined(const std::vector<ObjectID> &inlined_dependency_ids,
                                 const std::vector<ObjectID> &contained_ids) override;

  /// Set number of retries to zero for a task that is being canceled.
  ///
  /// \param[in] task_id to cancel.
  /// \return Whether the task was pending and was marked for cancellation.
  bool MarkTaskCanceled(const TaskID &task_id) override;

  /// Return the spec for a pending task.
  absl::optional<TaskSpecification> GetTaskSpec(const TaskID &task_id) const override;

  /// Return specs for pending children tasks of the given parent task.
  std::vector<TaskID> GetPendingChildrenTasks(const TaskID &parent_task_id) const;

  /// Return whether this task can be submitted for execution.
  ///
  /// \param[in] task_id ID of the task to query.
  /// \return Whether the task can be submitted for execution.
  bool IsTaskSubmissible(const TaskID &task_id) const;

  /// Return whether the task is pending.
  ///
  /// \param[in] task_id ID of the task to query.
  /// \return Whether the task is pending.
  bool IsTaskPending(const TaskID &task_id) const;

  /// Return whether the task is scheduled adn waiting for execution.
  ///
  /// \param[in] task_id ID of the task to query.
  /// \return Whether the task is waiting for execution.
  bool IsTaskWaitingForExecution(const TaskID &task_id) const;

  /// Return the number of submissible tasks. This includes both tasks that are
  /// pending execution and tasks that have finished but that may be
  /// re-executed to recover from a failure.
  size_t NumSubmissibleTasks() const;

  /// Return the number of pending tasks.
  size_t NumPendingTasks() const;

  int64_t TotalLineageFootprintBytes() const {
    absl::MutexLock lock(&mu_);
    return total_lineage_footprint_bytes_;
  }

  /// Record that the given task's dependencies have been created and the task
  /// can now be scheduled for execution.
  ///
  /// \param[in] task_id The task that is now scheduled.
  void MarkDependenciesResolved(const TaskID &task_id) override;

  /// Record that the given task is scheduled and wait for execution.
  ///
  /// \param[in] task_id The task that is will be running.
  /// \param[in] node_id The node id that this task wil be running.
  void MarkTaskWaitingForExecution(const TaskID &task_id, const NodeID &node_id) override;

  /// Add debug information about the current task status for the ObjectRefs
  /// included in the given stats.
  ///
  /// \param[out] stats Will be populated with objects' current task status, if
  /// any.
  void AddTaskStatusInfo(rpc::CoreWorkerStats *stats) const;

  /// TODO(rickyx): Deprecate old task backend code
  /// Fill every task information of the current worker to GetCoreWorkerStatsReply.
  void FillTaskInfo(rpc::GetCoreWorkerStatsReply *reply, const int64_t limit) const;

  /// Make a rpc::TaskInfoEntry based on the TaskSpecification.
  ///
  /// \param[in] task_spec TaskSpecification of the task.
  /// \return TaskInfoEntry based on the spec.
  rpc::TaskInfoEntry MakeTaskInfoEntry(const TaskSpecification &task_spec) const;

  /// Returns the generator ID that contains the dynamically allocated
  /// ObjectRefs, if the task is dynamic. Else, returns Nil.
  ObjectID TaskGeneratorId(const TaskID &task_id) const;

  /// Record OCL metrics.
  void RecordMetrics();

 private:
  struct TaskEntry {
    TaskEntry(const TaskSpecification &spec_arg,
              int num_retries_left_arg,
              size_t num_returns,
              TaskStatusCounter &counter,
              int64_t num_oom_retries_left)
        : spec(spec_arg),
          num_retries_left(num_retries_left_arg),
          counter(counter),
          num_oom_retries_left(num_oom_retries_left) {
      for (size_t i = 0; i < num_returns; i++) {
        reconstructable_return_ids.insert(spec.ReturnId(i));
      }
      auto new_status =
          std::make_tuple(spec.GetName(), rpc::TaskStatus::PENDING_ARGS_AVAIL, false);
      counter.Increment(new_status);
      status = new_status;
    }

    void SetStatus(rpc::TaskStatus new_status) {
      auto new_tuple = std::make_tuple(spec.GetName(), new_status, is_retry_);
      counter.Swap(status, new_tuple);
      status = new_tuple;
    }

    void MarkRetryOnFailed() {
      // Record a separate counter increment for retries. This means that if a task
      // is retried N times, we show it as N separate task counts.
      // Note that the increment is for the "previous" task attempt. From now on, this
      // task entry will report metrics or the "current" task attempt.
      counter.Increment({spec.GetName(), rpc::TaskStatus::FAILED, is_retry_});
      is_retry_ = true;
    }

    void MarkRetryOnResubmit() {
      // Record a separate counter increment for resubmits. This means that if a task
      // is resubmitted N times, we show it as N separate task counts.
      // Note that the increment is for the "previous" task attempt. From now on, this
      // task entry will report metrics or the "current" task attempt.
      counter.Increment({spec.GetName(), rpc::TaskStatus::FINISHED, is_retry_});
      is_retry_ = true;
    }

    rpc::TaskStatus GetStatus() const { return std::get<1>(status); }

    // Get the NodeID where the task is executed.
    NodeID GetNodeId() const { return node_id_; }
    // Set the NodeID where the task is executed.
    void SetNodeId(const NodeID &node_id) { node_id_ = node_id; }

    bool IsPending() const { return GetStatus() != rpc::TaskStatus::FINISHED; }

    bool IsWaitingForExecution() const {
      return GetStatus() == rpc::TaskStatus::SUBMITTED_TO_WORKER;
    }

    /// The task spec. This is pinned as long as the following are true:
    /// - The task is still pending execution. This means that the task may
    /// fail and so it may be retried in the future.
    /// - The task finished execution, but it has num_retries_left > 0 and
    /// reconstructable_return_ids is not empty. This means that the task may
    /// be retried in the future to recreate its return objects.
    /// TODO(swang): The TaskSpec protobuf must be copied into the
    /// PushTaskRequest protobuf when sent to a worker so that we can retry it if
    /// the worker fails. We could avoid this by either not caching the full
    /// TaskSpec for tasks that cannot be retried (e.g., actor tasks), or by
    /// storing a shared_ptr to a PushTaskRequest protobuf for all tasks.
    const TaskSpecification spec;
    // Number of times this task may be resubmitted. If this reaches 0, then
    // the task entry may be erased.
    int32_t num_retries_left;
    // Reference to the task stats tracker.
    TaskStatusCounter &counter;
    // Number of times this task may be resubmitted if the task failed
    // due to out of memory failure.
    int32_t num_oom_retries_left;
    // Objects returned by this task that are reconstructable. This is set

    // objects may be reconstructed by resubmitting the task. Once the task
    // finishes its first execution, then the objects that the task returned by
    // value are removed from this set because they can be inlined in any
    // dependent tasks. Objects that the task returned through plasma are
    // reconstructable, so they are only removed from this set once:
    // 1) The language frontend no longer has a reference to the object ID.
    // 2) There are no tasks that depend on the object. This includes both
    //    pending tasks and tasks that finished execution but that may be
    //    retried in the future.
    absl::flat_hash_set<ObjectID> reconstructable_return_ids;
    // The size of this (serialized) task spec in bytes, if the task spec is
    // not pending, i.e. it is being pinned because it's in another object's
    // lineage. We cache this because the task spec protobuf can mutate
    // out-of-band.
    int64_t lineage_footprint_bytes = 0;
    // Number of times this task successfully completed execution so far.
    int num_successful_executions = 0;

   private:
    // The task's current execution and metric status (name, status, is_retry).
    std::tuple<std::string, rpc::TaskStatus, bool> status;
    // The node id where task is executed.
    NodeID node_id_;
    // Whether this is a task retry due to task failure.
    bool is_retry_ = false;
  };

  /// Update nested ref count info and store the in-memory value for a task's
  /// return object. Returns true if the task's return object was returned
  /// directly by value.
  bool HandleTaskReturn(const ObjectID &object_id,
                        const rpc::ReturnObject &return_object,
                        const NodeID &worker_raylet_id,
                        bool store_in_plasma) LOCKS_EXCLUDED(mu_);

  /// Remove a lineage reference to this object ID. This should be called
  /// whenever a task that depended on this object ID can no longer be retried.
  ///
  /// \param[in] object_id The object ID whose lineage to delete.
  /// \param[out] ids_to_release If a task was deleted, then these are the
  /// task's arguments whose lineage should also be released.
  /// \param[out] The amount of lineage in bytes that was removed.
  int64_t RemoveLineageReference(const ObjectID &object_id,
                                 std::vector<ObjectID> *ids_to_release)
      LOCKS_EXCLUDED(mu_);

  /// Helper function to call RemoveSubmittedTaskReferences on the remaining
  /// dependencies of the given task spec after the task has finished or
  /// failed. The remaining dependencies are plasma objects and any ObjectIDs
  /// that were inlined in the task spec.
  void RemoveFinishedTaskReferences(
      TaskSpecification &spec,
      bool release_lineage,
      const rpc::Address &worker_addr,
      const ReferenceCounter::ReferenceTableProto &borrowed_refs);

  // Get the objects that were stored in plasma upon the first successful
  // execution of this task. If the task is re-executed, these objects should
  // get stored in plasma again, even if they are small and were returned
  // directly in the worker's reply. This ensures that any reference holders
  // that are already scheduled at the raylet can retrieve these objects
  // through plasma.
  // \param[in] task_id The task ID.
  // \param[out] first_execution Whether the task has been successfully
  // executed before. If this is false, then the objects to store in plasma
  // will be empty.
  // \param [out] Return objects that should be stored in plasma.
  absl::flat_hash_set<ObjectID> GetTaskReturnObjectsToStoreInPlasma(
      const TaskID &task_id, bool *first_execution = nullptr) const LOCKS_EXCLUDED(mu_);

  /// Shutdown if all tasks are finished and shutdown is scheduled.
  void ShutdownIfNeeded() LOCKS_EXCLUDED(mu_);

  /// Update task status change.
  ///
  /// \param task_entry corresponding TaskEntry of a task to record the event.
  /// \param status the changed status.
  void RecordTaskStatusEvent(const TaskEntry &task_entry, rpc::TaskStatus status);

  /// Used to store task results.
  std::shared_ptr<CoreWorkerMemoryStore> in_memory_store_;

  /// Used for reference counting objects.
  /// The task manager is responsible for managing all references related to
  /// submitted tasks (dependencies and return objects).
  std::shared_ptr<ReferenceCounter> reference_counter_;

  /// Callback to store objects in plasma. This is used for objects that were
  /// originally stored in plasma. During reconstruction, we ensure that these
  /// objects get stored in plasma again so that any reference holders can
  /// retrieve them.
  const PutInLocalPlasmaCallback put_in_local_plasma_callback_;

  /// Called when a task should be retried.
  const RetryTaskCallback retry_task_callback_;

  // Called to push an error to the relevant driver.
  const PushErrorCallback push_error_callback_;

  const int64_t max_lineage_bytes_;

  // The number of task failures we have logged total.
  int64_t num_failure_logs_ GUARDED_BY(mu_) = 0;

  // The last time we logged a task failure.
  int64_t last_log_time_ms_ GUARDED_BY(mu_) = 0;

  /// Protects below fields.
  mutable absl::Mutex mu_;

  /// Tracks per-task-state counters for metric purposes.
  TaskStatusCounter task_counter_ GUARDED_BY(mu_);

  /// This map contains one entry per task that may be submitted for
  /// execution. This includes both tasks that are currently pending execution
  /// and tasks that finished execution but that may be retried again in the
  /// future.
  absl::flat_hash_map<TaskID, TaskEntry> submissible_tasks_ GUARDED_BY(mu_);

  /// Number of tasks that are pending. This is a count of all tasks in
  /// submissible_tasks_ that have been submitted and are currently pending
  /// execution.
  size_t num_pending_tasks_ = 0;

  int64_t total_lineage_footprint_bytes_ GUARDED_BY(mu_) = 0;

  /// Optional shutdown hook to call when pending tasks all finish.
  std::function<void()> shutdown_hook_ GUARDED_BY(mu_) = nullptr;

<<<<<<< HEAD
  /// A task state events buffer initialized from the CoreWorker.
  std::shared_ptr<worker::TaskEventBuffer> task_event_buffer_;
=======
  /// A task state events buffer initialized managed by the CoreWorker.
  worker::TaskEventBuffer *task_event_buffer_ = nullptr;
>>>>>>> 73b82310

  friend class TaskManagerTest;
};

}  // namespace core
}  // namespace ray<|MERGE_RESOLUTION|>--- conflicted
+++ resolved
@@ -20,11 +20,7 @@
 #include "ray/common/id.h"
 #include "ray/common/task/task.h"
 #include "ray/core_worker/store_provider/memory_store/memory_store.h"
-<<<<<<< HEAD
-#include "ray/core_worker/task_event_buffer.h"  // TaskEventBuffer
-=======
 #include "ray/core_worker/task_event_buffer.h"
->>>>>>> 73b82310
 #include "ray/stats/metric_defs.h"
 #include "ray/util/counter_map.h"
 #include "src/ray/protobuf/common.pb.h"
@@ -97,11 +93,7 @@
               RetryTaskCallback retry_task_callback,
               PushErrorCallback push_error_callback,
               int64_t max_lineage_bytes,
-<<<<<<< HEAD
-              std::shared_ptr<worker::TaskEventBuffer> task_event_buffer)
-=======
               worker::TaskEventBuffer *task_event_buffer)
->>>>>>> 73b82310
       : in_memory_store_(in_memory_store),
         reference_counter_(reference_counter),
         put_in_local_plasma_callback_(put_in_local_plasma_callback),
@@ -526,13 +518,8 @@
   /// Optional shutdown hook to call when pending tasks all finish.
   std::function<void()> shutdown_hook_ GUARDED_BY(mu_) = nullptr;
 
-<<<<<<< HEAD
-  /// A task state events buffer initialized from the CoreWorker.
-  std::shared_ptr<worker::TaskEventBuffer> task_event_buffer_;
-=======
   /// A task state events buffer initialized managed by the CoreWorker.
   worker::TaskEventBuffer *task_event_buffer_ = nullptr;
->>>>>>> 73b82310
 
   friend class TaskManagerTest;
 };
