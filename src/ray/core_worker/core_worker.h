--- conflicted
+++ resolved
@@ -1505,11 +1505,7 @@
 
   /// A shared pointer between various components that emitting task state events.
   /// e.g. CoreWorker, TaskManager.
-<<<<<<< HEAD
-  std::shared_ptr<worker::TaskEventBuffer> task_event_buffer_;
-=======
   std::unique_ptr<worker::TaskEventBuffer> task_event_buffer_ = nullptr;
->>>>>>> 73b82310
 };
 
 }  // namespace core
