// Copyright 2017 The Ray Authors.
//
// Licensed under the Apache License, Version 2.0 (the "License");
// you may not use this file except in compliance with the License.
// You may obtain a copy of the License at
//
//  http://www.apache.org/licenses/LICENSE-2.0
//
// Unless required by applicable law or agreed to in writing, software
// distributed under the License is distributed on an "AS IS" BASIS,
// WITHOUT WARRANTIES OR CONDITIONS OF ANY KIND, either express or implied.
// See the License for the specific language governing permissions and
// limitations under the License.

#include "ray/core_worker/task_manager.h"

#include "gmock/gmock.h"
#include "gtest/gtest.h"
#include "mock/ray/gcs/gcs_client/gcs_client.h"
#include "ray/common/task/task_spec.h"
#include "ray/common/test_util.h"
#include "ray/core_worker/reference_count.h"
#include "ray/core_worker/store_provider/memory_store/memory_store.h"
#include "ray/core_worker/task_event_buffer.h"
#include "ray/pubsub/mock_pubsub.h"

namespace ray {
namespace core {

TaskSpecification CreateTaskHelper(uint64_t num_returns,
                                   std::vector<ObjectID> dependencies,
                                   bool dynamic_returns = false) {
  TaskSpecification task;
  task.GetMutableMessage().set_task_id(TaskID::FromRandom(JobID::FromInt(1)).Binary());
  task.GetMutableMessage().set_num_returns(num_returns);
  for (const ObjectID &dep : dependencies) {
    task.GetMutableMessage().add_args()->mutable_object_ref()->set_object_id(
        dep.Binary());
  }

  if (dynamic_returns) {
    task.GetMutableMessage().set_returns_dynamic(true);
  }

  return task;
}

rpc::Address GetRandomWorkerAddr() {
  rpc::Address addr;
  addr.set_worker_id(WorkerID::FromRandom().Binary());
  return addr;
}

class MockTaskEventBuffer : public worker::TaskEventBuffer {
 public:
  MOCK_METHOD(void, AddTaskEvents, (rpc::TaskEvents task_events), (override));

  MOCK_METHOD(void, FlushEvents, (bool forced), (override));

<<<<<<< HEAD
  MOCK_METHOD(bool, Start, (bool manual_flush), (override));
=======
  MOCK_METHOD(Status, Start, (bool manual_flush), (override));
>>>>>>> 73b82310

  MOCK_METHOD(void, Stop, (), (override));
};

class TaskManagerTest : public ::testing::Test {
 public:
  TaskManagerTest(bool lineage_pinning_enabled = false,
                  int64_t max_lineage_bytes = 1024 * 1024 * 1024)
      : addr_(GetRandomWorkerAddr()),
        publisher_(std::make_shared<mock_pubsub::MockPublisher>()),
        subscriber_(std::make_shared<mock_pubsub::MockSubscriber>()),
        task_event_buffer_mock_(std::make_unique<MockTaskEventBuffer>()),
        reference_counter_(std::shared_ptr<ReferenceCounter>(new ReferenceCounter(
            addr_,
            publisher_.get(),
            subscriber_.get(),
            [this](const NodeID &node_id) { return all_nodes_alive_; },
            lineage_pinning_enabled))),
        store_(std::shared_ptr<CoreWorkerMemoryStore>(
            new CoreWorkerMemoryStore(reference_counter_))),
        manager_(
            store_,
            reference_counter_,
            [this](const RayObject &object, const ObjectID &object_id) {
              stored_in_plasma.insert(object_id);
            },
            [this](TaskSpecification &spec, bool object_recovery, uint32_t delay_ms) {
              num_retries_++;
              last_delay_ms_ = delay_ms;
              last_object_recovery_ = object_recovery;
              return Status::OK();
            },
            [](const JobID &job_id,
               const std::string &type,
               const std::string &error_message,
               double timestamp) { return Status::OK(); },
            max_lineage_bytes,
<<<<<<< HEAD
            std::make_shared<MockTaskEventBuffer>()) {}
=======
            task_event_buffer_mock_.get()) {}
>>>>>>> 73b82310

  virtual void TearDown() { AssertNoLeaks(); }

  void AssertNoLeaks() {
    absl::MutexLock lock(&manager_.mu_);
    ASSERT_EQ(manager_.submissible_tasks_.size(), 0);
    ASSERT_EQ(manager_.num_pending_tasks_, 0);
    ASSERT_EQ(manager_.total_lineage_footprint_bytes_, 0);
  }

  rpc::Address addr_;
  std::shared_ptr<mock_pubsub::MockPublisher> publisher_;
  std::shared_ptr<mock_pubsub::MockSubscriber> subscriber_;
  std::unique_ptr<MockTaskEventBuffer> task_event_buffer_mock_;
  std::shared_ptr<ReferenceCounter> reference_counter_;
  std::shared_ptr<CoreWorkerMemoryStore> store_;
  bool all_nodes_alive_ = true;
  TaskManager manager_;
  int num_retries_ = 0;
  uint32_t last_delay_ms_ = 0;
  bool last_object_recovery_ = false;
  std::unordered_set<ObjectID> stored_in_plasma;
};

class TaskManagerLineageTest : public TaskManagerTest {
 public:
  TaskManagerLineageTest() : TaskManagerTest(true, /*max_lineage_bytes=*/10000) {}
};

TEST_F(TaskManagerTest, TestTaskSuccess) {
  rpc::Address caller_address;
  ObjectID dep1 = ObjectID::FromRandom();
  ObjectID dep2 = ObjectID::FromRandom();
  auto spec = CreateTaskHelper(1, {dep1, dep2});
  ASSERT_FALSE(manager_.IsTaskPending(spec.TaskId()));
  manager_.AddPendingTask(caller_address, spec, "");
  ASSERT_TRUE(manager_.IsTaskPending(spec.TaskId()));
  ASSERT_EQ(reference_counter_->NumObjectIDsInScope(), 3);
  auto return_id = spec.ReturnId(0);
  WorkerContext ctx(WorkerType::WORKER, WorkerID::FromRandom(), JobID::FromInt(0));
  ASSERT_TRUE(reference_counter_->IsObjectPendingCreation(return_id));

  manager_.MarkDependenciesResolved(spec.TaskId());
  ASSERT_TRUE(manager_.IsTaskPending(spec.TaskId()));
  ASSERT_FALSE(manager_.IsTaskWaitingForExecution(spec.TaskId()));
  manager_.MarkTaskWaitingForExecution(spec.TaskId(), NodeID::FromRandom());
  ASSERT_TRUE(manager_.IsTaskWaitingForExecution(spec.TaskId()));
  rpc::PushTaskReply reply;
  auto return_object = reply.add_return_objects();
  return_object->set_object_id(return_id.Binary());
  auto data = GenerateRandomBuffer();
  return_object->set_data(data->Data(), data->Size());
  manager_.CompletePendingTask(spec.TaskId(), reply, rpc::Address(), false);
  ASSERT_FALSE(manager_.IsTaskPending(spec.TaskId()));
  // Only the return object reference should remain.
  ASSERT_EQ(reference_counter_->NumObjectIDsInScope(), 1);
  ASSERT_FALSE(reference_counter_->IsObjectPendingCreation(return_id));

  std::vector<std::shared_ptr<RayObject>> results;
  RAY_CHECK_OK(store_->Get({return_id}, 1, -1, ctx, false, &results));
  ASSERT_EQ(results.size(), 1);
  ASSERT_FALSE(results[0]->IsException());
  ASSERT_EQ(std::memcmp(results[0]->GetData()->Data(),
                        return_object->data().data(),
                        return_object->data().size()),
            0);
  ASSERT_EQ(num_retries_, 0);

  std::vector<ObjectID> removed;
  reference_counter_->RemoveLocalReference(return_id, &removed);
  ASSERT_EQ(removed[0], return_id);
  ASSERT_EQ(reference_counter_->NumObjectIDsInScope(), 0);
}

TEST_F(TaskManagerTest, TestTaskFailure) {
  rpc::Address caller_address;
  ObjectID dep1 = ObjectID::FromRandom();
  ObjectID dep2 = ObjectID::FromRandom();
  ASSERT_EQ(reference_counter_->NumObjectIDsInScope(), 0);
  auto spec = CreateTaskHelper(1, {dep1, dep2});
  ASSERT_FALSE(manager_.IsTaskPending(spec.TaskId()));
  manager_.AddPendingTask(caller_address, spec, "");
  ASSERT_TRUE(manager_.IsTaskPending(spec.TaskId()));
  ASSERT_EQ(reference_counter_->NumObjectIDsInScope(), 3);
  auto return_id = spec.ReturnId(0);
  WorkerContext ctx(WorkerType::WORKER, WorkerID::FromRandom(), JobID::FromInt(0));
  ASSERT_TRUE(reference_counter_->IsObjectPendingCreation(return_id));

  auto error = rpc::ErrorType::WORKER_DIED;
  manager_.FailOrRetryPendingTask(spec.TaskId(), error);
  ASSERT_FALSE(manager_.IsTaskPending(spec.TaskId()));
  // Only the return object reference should remain.
  ASSERT_EQ(reference_counter_->NumObjectIDsInScope(), 1);
  ASSERT_FALSE(reference_counter_->IsObjectPendingCreation(return_id));

  std::vector<std::shared_ptr<RayObject>> results;
  RAY_CHECK_OK(store_->Get({return_id}, 1, -1, ctx, false, &results));
  ASSERT_EQ(results.size(), 1);
  rpc::ErrorType stored_error;
  ASSERT_TRUE(results[0]->IsException(&stored_error));
  ASSERT_EQ(stored_error, error);
  ASSERT_EQ(num_retries_, 0);

  std::vector<ObjectID> removed;
  reference_counter_->RemoveLocalReference(return_id, &removed);
  ASSERT_EQ(removed[0], return_id);
  ASSERT_EQ(reference_counter_->NumObjectIDsInScope(), 0);
}

TEST_F(TaskManagerTest, TestPlasmaConcurrentFailure) {
  rpc::Address caller_address;
  auto spec = CreateTaskHelper(1, {});
  ASSERT_FALSE(manager_.IsTaskPending(spec.TaskId()));
  manager_.AddPendingTask(caller_address, spec, "");
  ASSERT_TRUE(manager_.IsTaskPending(spec.TaskId()));
  auto return_id = spec.ReturnId(0);
  WorkerContext ctx(WorkerType::WORKER, WorkerID::FromRandom(), JobID::FromInt(0));

  ASSERT_TRUE(reference_counter_->FlushObjectsToRecover().empty());
  all_nodes_alive_ = false;

  manager_.MarkDependenciesResolved(spec.TaskId());
  ASSERT_TRUE(manager_.IsTaskPending(spec.TaskId()));
  ASSERT_FALSE(manager_.IsTaskWaitingForExecution(spec.TaskId()));
  manager_.MarkTaskWaitingForExecution(spec.TaskId(), NodeID::FromRandom());
  ASSERT_TRUE(manager_.IsTaskWaitingForExecution(spec.TaskId()));
  rpc::PushTaskReply reply;
  auto return_object = reply.add_return_objects();
  return_object->set_object_id(return_id.Binary());
  return_object->set_in_plasma(true);
  manager_.CompletePendingTask(spec.TaskId(), reply, rpc::Address(), false);

  ASSERT_FALSE(manager_.IsTaskPending(spec.TaskId()));

  std::vector<std::shared_ptr<RayObject>> results;
  // Caller of FlushObjectsToRecover is responsible for deleting the object
  // from the in-memory store and recovering the object.
  ASSERT_TRUE(store_->Get({return_id}, 1, 0, ctx, false, &results).ok());
  auto objects_to_recover = reference_counter_->FlushObjectsToRecover();
  ASSERT_EQ(objects_to_recover.size(), 1);
  ASSERT_EQ(objects_to_recover[0], return_id);
}

TEST_F(TaskManagerTest, TestFailPendingTask) {
  rpc::Address caller_address;
  ObjectID dep1 = ObjectID::FromRandom();
  ObjectID dep2 = ObjectID::FromRandom();
  ASSERT_EQ(reference_counter_->NumObjectIDsInScope(), 0);
  auto spec = CreateTaskHelper(1, {dep1, dep2});
  ASSERT_FALSE(manager_.IsTaskPending(spec.TaskId()));
  int num_retries = 3;
  manager_.AddPendingTask(caller_address, spec, "", num_retries);
  ASSERT_TRUE(manager_.IsTaskPending(spec.TaskId()));
  ASSERT_EQ(reference_counter_->NumObjectIDsInScope(), 3);
  auto return_id = spec.ReturnId(0);
  WorkerContext ctx(WorkerType::WORKER, WorkerID::FromRandom(), JobID::FromInt(0));
  ASSERT_TRUE(reference_counter_->IsObjectPendingCreation(return_id));

  manager_.FailPendingTask(spec.TaskId(), rpc::ErrorType::LOCAL_RAYLET_DIED);
  ASSERT_FALSE(manager_.IsTaskPending(spec.TaskId()));
  // Only the return object reference should remain.
  ASSERT_EQ(reference_counter_->NumObjectIDsInScope(), 1);
  ASSERT_FALSE(reference_counter_->IsObjectPendingCreation(return_id));

  std::vector<std::shared_ptr<RayObject>> results;
  RAY_CHECK_OK(store_->Get({return_id}, 1, 0, ctx, false, &results));
  ASSERT_EQ(results.size(), 1);
  rpc::ErrorType stored_error;
  ASSERT_TRUE(results[0]->IsException(&stored_error));
  ASSERT_EQ(stored_error, rpc::ErrorType::LOCAL_RAYLET_DIED);

  std::vector<ObjectID> removed;
  reference_counter_->RemoveLocalReference(return_id, &removed);
  ASSERT_EQ(removed[0], return_id);
  ASSERT_EQ(reference_counter_->NumObjectIDsInScope(), 0);
}

TEST_F(TaskManagerTest, TestTaskReconstruction) {
  rpc::Address caller_address;
  ObjectID dep1 = ObjectID::FromRandom();
  ObjectID dep2 = ObjectID::FromRandom();
  ASSERT_EQ(reference_counter_->NumObjectIDsInScope(), 0);
  auto spec = CreateTaskHelper(1, {dep1, dep2});
  ASSERT_FALSE(manager_.IsTaskPending(spec.TaskId()));
  int num_retries = 3;
  manager_.AddPendingTask(caller_address, spec, "", num_retries);
  ASSERT_TRUE(manager_.IsTaskPending(spec.TaskId()));
  ASSERT_EQ(reference_counter_->NumObjectIDsInScope(), 3);
  auto return_id = spec.ReturnId(0);
  WorkerContext ctx(WorkerType::WORKER, WorkerID::FromRandom(), JobID::FromInt(0));
  ASSERT_TRUE(reference_counter_->IsObjectPendingCreation(return_id));

  auto error = rpc::ErrorType::WORKER_DIED;
  for (int i = 0; i < num_retries; i++) {
    RAY_LOG(INFO) << "Retry " << i;
    manager_.FailOrRetryPendingTask(spec.TaskId(), error);
    ASSERT_TRUE(manager_.IsTaskPending(spec.TaskId()));
    ASSERT_TRUE(reference_counter_->IsObjectPendingCreation(return_id));
    ASSERT_EQ(reference_counter_->NumObjectIDsInScope(), 3);
    std::vector<std::shared_ptr<RayObject>> results;
    ASSERT_FALSE(store_->Get({return_id}, 1, 0, ctx, false, &results).ok());
    ASSERT_EQ(num_retries_, i + 1);
    ASSERT_EQ(last_delay_ms_, RayConfig::instance().task_retry_delay_ms());
    ASSERT_EQ(last_object_recovery_, false);
  }

  manager_.FailOrRetryPendingTask(spec.TaskId(), error);
  ASSERT_FALSE(manager_.IsTaskPending(spec.TaskId()));
  // Only the return object reference should remain.
  ASSERT_EQ(reference_counter_->NumObjectIDsInScope(), 1);
  ASSERT_FALSE(reference_counter_->IsObjectPendingCreation(return_id));

  std::vector<std::shared_ptr<RayObject>> results;
  RAY_CHECK_OK(store_->Get({return_id}, 1, 0, ctx, false, &results));
  ASSERT_EQ(results.size(), 1);
  rpc::ErrorType stored_error;
  ASSERT_TRUE(results[0]->IsException(&stored_error));
  ASSERT_EQ(stored_error, error);

  std::vector<ObjectID> removed;
  reference_counter_->RemoveLocalReference(return_id, &removed);
  ASSERT_EQ(removed[0], return_id);
  ASSERT_EQ(reference_counter_->NumObjectIDsInScope(), 0);
}

TEST_F(TaskManagerTest, TestTaskKill) {
  rpc::Address caller_address;
  ASSERT_EQ(reference_counter_->NumObjectIDsInScope(), 0);
  auto spec = CreateTaskHelper(1, {});
  ASSERT_FALSE(manager_.IsTaskPending(spec.TaskId()));
  int num_retries = 3;
  manager_.AddPendingTask(caller_address, spec, "", num_retries);
  ASSERT_TRUE(manager_.IsTaskPending(spec.TaskId()));
  ASSERT_EQ(reference_counter_->NumObjectIDsInScope(), 1);
  auto return_id = spec.ReturnId(0);
  WorkerContext ctx(WorkerType::WORKER, WorkerID::FromRandom(), JobID::FromInt(0));

  manager_.MarkTaskCanceled(spec.TaskId());
  auto error = rpc::ErrorType::TASK_CANCELLED;
  manager_.FailOrRetryPendingTask(spec.TaskId(), error);
  ASSERT_FALSE(manager_.IsTaskPending(spec.TaskId()));
  std::vector<std::shared_ptr<RayObject>> results;
  RAY_CHECK_OK(store_->Get({return_id}, 1, 0, ctx, false, &results));
  ASSERT_EQ(results.size(), 1);
  rpc::ErrorType stored_error;
  ASSERT_TRUE(results[0]->IsException(&stored_error));
  ASSERT_EQ(stored_error, error);
}

TEST_F(TaskManagerTest, TestTaskOomKillNoOomRetryFailsImmediately) {
  RayConfig::instance().initialize(R"({"task_oom_retries": 0})");

  {
    int num_retries = 10;

    rpc::Address caller_address;
    auto spec = CreateTaskHelper(1, {});
    manager_.AddPendingTask(caller_address, spec, "", num_retries);
    auto return_id = spec.ReturnId(0);

    auto error = rpc::ErrorType::OUT_OF_MEMORY;
    manager_.FailOrRetryPendingTask(spec.TaskId(), error);

    std::vector<std::shared_ptr<RayObject>> results;
    WorkerContext ctx(WorkerType::WORKER, WorkerID::FromRandom(), JobID::FromInt(0));
    RAY_CHECK_OK(store_->Get({return_id}, 1, 0, ctx, false, &results));
    ASSERT_EQ(results.size(), 1);
    rpc::ErrorType stored_error;
    ASSERT_TRUE(results[0]->IsException(&stored_error));
    ASSERT_EQ(stored_error, error);
  }

  {
    int num_retries = -1;

    rpc::Address caller_address;
    auto spec = CreateTaskHelper(1, {});
    manager_.AddPendingTask(caller_address, spec, "", num_retries);
    auto return_id = spec.ReturnId(0);

    auto error = rpc::ErrorType::OUT_OF_MEMORY;
    manager_.FailOrRetryPendingTask(spec.TaskId(), error);

    std::vector<std::shared_ptr<RayObject>> results;
    WorkerContext ctx(WorkerType::WORKER, WorkerID::FromRandom(), JobID::FromInt(0));
    RAY_CHECK_OK(store_->Get({return_id}, 1, 0, ctx, false, &results));
    ASSERT_EQ(results.size(), 1);
    rpc::ErrorType stored_error;
    ASSERT_TRUE(results[0]->IsException(&stored_error));
    ASSERT_EQ(stored_error, error);
  }
}

TEST_F(TaskManagerTest, TestTaskOomAndNonOomKillReturnsLastError) {
  RayConfig::instance().initialize(R"({"task_oom_retries": 1})");
  int num_retries = 1;

  rpc::Address caller_address;
  auto spec = CreateTaskHelper(1, {});
  manager_.AddPendingTask(caller_address, spec, "", num_retries);
  auto return_id = spec.ReturnId(0);

  ASSERT_EQ(num_retries_, 0);
  ray::rpc::ErrorType error;

  error = rpc::ErrorType::OUT_OF_MEMORY;
  manager_.FailOrRetryPendingTask(spec.TaskId(), error);
  ASSERT_EQ(num_retries_, 1);
  ASSERT_EQ(last_delay_ms_, RayConfig::instance().task_oom_retry_delay_base_ms());
  ASSERT_EQ(last_object_recovery_, false);

  error = rpc::ErrorType::WORKER_DIED;
  manager_.FailOrRetryPendingTask(spec.TaskId(), error);
  ASSERT_EQ(num_retries_, 2);
  ASSERT_EQ(last_delay_ms_, RayConfig::instance().task_retry_delay_ms());
  ASSERT_EQ(last_object_recovery_, false);

  error = rpc::ErrorType::WORKER_DIED;
  manager_.FailOrRetryPendingTask(spec.TaskId(), error);
  ASSERT_EQ(num_retries_, 2);

  std::vector<std::shared_ptr<RayObject>> results;
  WorkerContext ctx(WorkerType::WORKER, WorkerID::FromRandom(), JobID::FromInt(0));
  RAY_CHECK_OK(store_->Get({return_id}, 1, 0, ctx, false, &results));
  ASSERT_EQ(results.size(), 1);
  rpc::ErrorType stored_error;
  ASSERT_TRUE(results[0]->IsException(&stored_error));
  ASSERT_EQ(stored_error, rpc::ErrorType::WORKER_DIED);
}

TEST_F(TaskManagerTest, TestTaskNotRetriableOomFailsImmediatelyEvenWithOomRetryCounter) {
  RayConfig::instance().initialize(R"({"task_oom_retries": 1})");
  int num_retries = 0;

  rpc::Address caller_address;
  auto spec = CreateTaskHelper(1, {});
  manager_.AddPendingTask(caller_address, spec, "", num_retries);
  auto return_id = spec.ReturnId(0);

  ASSERT_EQ(num_retries_, 0);
  ray::rpc::ErrorType error;

  error = rpc::ErrorType::OUT_OF_MEMORY;
  manager_.FailOrRetryPendingTask(spec.TaskId(), error);
  ASSERT_EQ(num_retries_, 0);

  std::vector<std::shared_ptr<RayObject>> results;
  WorkerContext ctx(WorkerType::WORKER, WorkerID::FromRandom(), JobID::FromInt(0));
  RAY_CHECK_OK(store_->Get({return_id}, 1, 0, ctx, false, &results));
  ASSERT_EQ(results.size(), 1);
  rpc::ErrorType stored_error;
  ASSERT_TRUE(results[0]->IsException(&stored_error));
  ASSERT_EQ(stored_error, rpc::ErrorType::OUT_OF_MEMORY);
}

// Test to make sure that the task spec and dependencies for an object are
// evicted when lineage pinning is disabled in the ReferenceCounter.
TEST_F(TaskManagerTest, TestLineageEvicted) {
  rpc::Address caller_address;
  ObjectID dep1 = ObjectID::FromRandom();
  ObjectID dep2 = ObjectID::FromRandom();
  ASSERT_EQ(reference_counter_->NumObjectIDsInScope(), 0);
  auto spec = CreateTaskHelper(1, {dep1, dep2});
  int num_retries = 3;
  manager_.AddPendingTask(caller_address, spec, "", num_retries);

  manager_.MarkDependenciesResolved(spec.TaskId());
  ASSERT_TRUE(manager_.IsTaskPending(spec.TaskId()));
  ASSERT_FALSE(manager_.IsTaskWaitingForExecution(spec.TaskId()));
  manager_.MarkTaskWaitingForExecution(spec.TaskId(), NodeID::FromRandom());
  ASSERT_TRUE(manager_.IsTaskWaitingForExecution(spec.TaskId()));
  auto return_id = spec.ReturnId(0);
  rpc::PushTaskReply reply;
  auto return_object = reply.add_return_objects();
  return_object->set_object_id(return_id.Binary());
  return_object->set_in_plasma(true);
  manager_.CompletePendingTask(spec.TaskId(), reply, rpc::Address(), false);
  // The task is still pinned because its return ID is still in scope.
  ASSERT_TRUE(manager_.IsTaskSubmissible(spec.TaskId()));
  ASSERT_FALSE(manager_.IsTaskPending(spec.TaskId()));
  // The dependencies should not be pinned because lineage pinning is
  // disabled.
  ASSERT_FALSE(reference_counter_->HasReference(dep1));
  ASSERT_FALSE(reference_counter_->HasReference(dep2));
  ASSERT_TRUE(reference_counter_->HasReference(return_id));

  // Once the return ID goes out of scope, the task spec and its dependencies
  // are released.
  reference_counter_->RemoveLocalReference(return_id, nullptr);
  ASSERT_FALSE(manager_.IsTaskSubmissible(spec.TaskId()));
  ASSERT_FALSE(reference_counter_->HasReference(return_id));
}

TEST_F(TaskManagerTest, TestLocalityDataAdded) {
  auto spec = CreateTaskHelper(1, {});
  auto return_id = spec.ReturnId(0);
  auto node_id = NodeID::FromRandom();
  int object_size = 100;
  store_->GetAsync(return_id, [&](std::shared_ptr<RayObject> obj) {
    // By the time the return object is available to get, we should be able
    // to get the locality data too.
    auto locality_data = reference_counter_->GetLocalityData(return_id);
    ASSERT_TRUE(locality_data.has_value());
    ASSERT_EQ(locality_data->object_size, object_size);
    ASSERT_TRUE(locality_data->nodes_containing_object.contains(node_id));
  });

  rpc::PushTaskReply reply;
  auto return_object = reply.add_return_objects();
  return_object->set_object_id(return_id.Binary());
  return_object->set_in_plasma(true);
  return_object->set_size(object_size);
  rpc::Address worker_addr;
  worker_addr.set_raylet_id(node_id.Binary());
  manager_.AddPendingTask(rpc::Address(), spec, "", 0);
  manager_.CompletePendingTask(spec.TaskId(), reply, worker_addr, false);
}

// Test to make sure that the task spec and dependencies for an object are
// pinned when lineage pinning is enabled in the ReferenceCounter.
TEST_F(TaskManagerLineageTest, TestLineagePinned) {
  rpc::Address caller_address;
  // Submit a task with 2 arguments.
  ObjectID dep1 = ObjectID::FromRandom();
  ObjectID dep2 = ObjectID::FromRandom();
  ASSERT_EQ(reference_counter_->NumObjectIDsInScope(), 0);
  auto spec = CreateTaskHelper(1, {dep1, dep2});
  ASSERT_FALSE(manager_.IsTaskPending(spec.TaskId()));
  int num_retries = 3;
  manager_.AddPendingTask(caller_address, spec, "", num_retries);
  auto return_id = spec.ReturnId(0);
  ASSERT_TRUE(manager_.IsTaskPending(spec.TaskId()));
  ASSERT_EQ(reference_counter_->NumObjectIDsInScope(), 3);

  // The task completes.
  manager_.MarkDependenciesResolved(spec.TaskId());
  ASSERT_TRUE(manager_.IsTaskPending(spec.TaskId()));
  ASSERT_FALSE(manager_.IsTaskWaitingForExecution(spec.TaskId()));
  manager_.MarkTaskWaitingForExecution(spec.TaskId(), NodeID::FromRandom());
  ASSERT_TRUE(manager_.IsTaskWaitingForExecution(spec.TaskId()));
  rpc::PushTaskReply reply;
  auto return_object = reply.add_return_objects();
  return_object->set_object_id(return_id.Binary());
  auto data = GenerateRandomBuffer();
  return_object->set_data(data->Data(), data->Size());
  return_object->set_in_plasma(true);
  manager_.CompletePendingTask(spec.TaskId(), reply, rpc::Address(), false);
  // The task should still be in the lineage because its return ID is in scope.
  ASSERT_TRUE(manager_.IsTaskSubmissible(spec.TaskId()));
  ASSERT_TRUE(reference_counter_->HasReference(dep1));
  ASSERT_TRUE(reference_counter_->HasReference(dep2));
  ASSERT_TRUE(reference_counter_->HasReference(return_id));

  // All lineage should be erased.
  reference_counter_->RemoveLocalReference(return_id, nullptr);
  ASSERT_FALSE(manager_.IsTaskSubmissible(spec.TaskId()));
  ASSERT_FALSE(reference_counter_->HasReference(dep1));
  ASSERT_FALSE(reference_counter_->HasReference(dep2));
  ASSERT_FALSE(reference_counter_->HasReference(return_id));
}

// Test to make sure that the task spec and dependencies for an object are
// evicted if the object is returned by value, instead of stored in plasma.
TEST_F(TaskManagerLineageTest, TestDirectObjectNoLineage) {
  rpc::Address caller_address;
  // Submit a task with 2 arguments.
  ObjectID dep1 = ObjectID::FromRandom();
  ObjectID dep2 = ObjectID::FromRandom();
  ASSERT_EQ(reference_counter_->NumObjectIDsInScope(), 0);
  auto spec = CreateTaskHelper(1, {dep1, dep2});
  ASSERT_FALSE(manager_.IsTaskPending(spec.TaskId()));
  int num_retries = 3;
  manager_.AddPendingTask(caller_address, spec, "", num_retries);
  auto return_id = spec.ReturnId(0);
  ASSERT_TRUE(manager_.IsTaskPending(spec.TaskId()));
  ASSERT_EQ(reference_counter_->NumObjectIDsInScope(), 3);

  // The task completes.
  manager_.MarkDependenciesResolved(spec.TaskId());
  ASSERT_TRUE(manager_.IsTaskPending(spec.TaskId()));
  ASSERT_FALSE(manager_.IsTaskWaitingForExecution(spec.TaskId()));
  manager_.MarkTaskWaitingForExecution(spec.TaskId(), NodeID::FromRandom());
  ASSERT_TRUE(manager_.IsTaskWaitingForExecution(spec.TaskId()));
  rpc::PushTaskReply reply;
  auto return_object = reply.add_return_objects();
  return_object->set_object_id(return_id.Binary());
  auto data = GenerateRandomBuffer();
  return_object->set_data(data->Data(), data->Size());
  return_object->set_in_plasma(false);
  manager_.CompletePendingTask(spec.TaskId(), reply, rpc::Address(), false);
  // All lineage should be erased because the return object was not stored in
  // plasma.
  ASSERT_FALSE(manager_.IsTaskPending(spec.TaskId()));
  ASSERT_FALSE(reference_counter_->HasReference(dep1));
  ASSERT_FALSE(reference_counter_->HasReference(dep2));
  ASSERT_TRUE(reference_counter_->HasReference(return_id));
}

// Test to make sure that the task spec and dependencies for an object are
// pinned if the object goes out of scope before the task finishes. This is
// needed in case the pending task fails and needs to be retried.
TEST_F(TaskManagerLineageTest, TestLineagePinnedOutOfOrder) {
  rpc::Address caller_address;
  // Submit a task with 2 arguments.
  ObjectID dep1 = ObjectID::FromRandom();
  ObjectID dep2 = ObjectID::FromRandom();
  ASSERT_EQ(reference_counter_->NumObjectIDsInScope(), 0);
  auto spec = CreateTaskHelper(1, {dep1, dep2});
  ASSERT_FALSE(manager_.IsTaskPending(spec.TaskId()));
  int num_retries = 3;
  manager_.AddPendingTask(caller_address, spec, "", num_retries);
  auto return_id = spec.ReturnId(0);
  ASSERT_TRUE(manager_.IsTaskPending(spec.TaskId()));
  ASSERT_EQ(reference_counter_->NumObjectIDsInScope(), 3);

  // The return ID goes out of scope. The lineage should still be pinned
  // because the task has not completed yet.
  reference_counter_->RemoveLocalReference(return_id, nullptr);
  ASSERT_TRUE(manager_.IsTaskPending(spec.TaskId()));
  ASSERT_TRUE(reference_counter_->HasReference(dep1));
  ASSERT_TRUE(reference_counter_->HasReference(dep2));
  ASSERT_FALSE(reference_counter_->HasReference(return_id));

  // The task completes.
  manager_.MarkDependenciesResolved(spec.TaskId());
  ASSERT_TRUE(manager_.IsTaskPending(spec.TaskId()));
  ASSERT_FALSE(manager_.IsTaskWaitingForExecution(spec.TaskId()));
  manager_.MarkTaskWaitingForExecution(spec.TaskId(), NodeID::FromRandom());
  ASSERT_TRUE(manager_.IsTaskWaitingForExecution(spec.TaskId()));
  rpc::PushTaskReply reply;
  auto return_object = reply.add_return_objects();
  return_object->set_object_id(return_id.Binary());
  auto data = GenerateRandomBuffer();
  return_object->set_data(data->Data(), data->Size());
  return_object->set_in_plasma(true);
  manager_.CompletePendingTask(spec.TaskId(), reply, rpc::Address(), false);
  // All lineage should be erased.
  ASSERT_FALSE(manager_.IsTaskPending(spec.TaskId()));
  ASSERT_FALSE(reference_counter_->HasReference(dep1));
  ASSERT_FALSE(reference_counter_->HasReference(dep2));
  ASSERT_FALSE(reference_counter_->HasReference(return_id));
}

// Test for pinning the lineage of an object, where the lineage is a chain of
// tasks that each depend on the previous. All tasks should be pinned until the
// final object goes out of scope.
TEST_F(TaskManagerLineageTest, TestRecursiveLineagePinned) {
  rpc::Address caller_address;

  ObjectID dep = ObjectID::FromRandom();
  for (int i = 0; i < 3; i++) {
    auto spec = CreateTaskHelper(1, {dep});
    int num_retries = 3;
    manager_.AddPendingTask(caller_address, spec, "", num_retries);
    auto return_id = spec.ReturnId(0);

    // The task completes.
    manager_.MarkDependenciesResolved(spec.TaskId());
    ASSERT_TRUE(manager_.IsTaskPending(spec.TaskId()));
    ASSERT_FALSE(manager_.IsTaskWaitingForExecution(spec.TaskId()));
    manager_.MarkTaskWaitingForExecution(spec.TaskId(), NodeID::FromRandom());
    ASSERT_TRUE(manager_.IsTaskWaitingForExecution(spec.TaskId()));
    rpc::PushTaskReply reply;
    auto return_object = reply.add_return_objects();
    return_object->set_object_id(return_id.Binary());
    auto data = GenerateRandomBuffer();
    return_object->set_data(data->Data(), data->Size());
    return_object->set_in_plasma(true);
    manager_.CompletePendingTask(spec.TaskId(), reply, rpc::Address(), false);

    // All tasks should be pinned in the lineage.
    ASSERT_EQ(manager_.NumSubmissibleTasks(), i + 1);
    // All objects in the lineage of the newest return ID, plus the return ID
    // itself, should be pinned.
    ASSERT_EQ(reference_counter_->NumObjectIDsInScope(), i + 2);

    reference_counter_->RemoveLocalReference(dep, nullptr);
    dep = return_id;
  }

  // The task's return ID goes out of scope before the task finishes.
  reference_counter_->RemoveLocalReference(dep, nullptr);
  ASSERT_EQ(manager_.NumSubmissibleTasks(), 0);
  ASSERT_EQ(reference_counter_->NumObjectIDsInScope(), 0);
}

// Test for evicting the lineage of an object passed by value, where the
// lineage is a chain of tasks that each depend on the previous and each return
// a direct value. All tasks should be evicted as soon as they complete, even
// though the final object is still in scope.
TEST_F(TaskManagerLineageTest, TestRecursiveDirectObjectNoLineage) {
  rpc::Address caller_address;

  ObjectID dep = ObjectID::FromRandom();
  reference_counter_->AddLocalReference(dep, "");
  for (int i = 0; i < 3; i++) {
    auto spec = CreateTaskHelper(1, {dep});
    int num_retries = 3;
    manager_.AddPendingTask(caller_address, spec, "", num_retries);
    auto return_id = spec.ReturnId(0);
    reference_counter_->RemoveLocalReference(dep, nullptr);

    // The task completes.
    manager_.MarkDependenciesResolved(spec.TaskId());
    ASSERT_TRUE(manager_.IsTaskPending(spec.TaskId()));
    ASSERT_FALSE(manager_.IsTaskWaitingForExecution(spec.TaskId()));
    manager_.MarkTaskWaitingForExecution(spec.TaskId(), NodeID::FromRandom());
    ASSERT_TRUE(manager_.IsTaskWaitingForExecution(spec.TaskId()));
    rpc::PushTaskReply reply;
    auto return_object = reply.add_return_objects();
    return_object->set_object_id(return_id.Binary());
    auto data = GenerateRandomBuffer();
    return_object->set_data(data->Data(), data->Size());
    return_object->set_in_plasma(false);
    manager_.CompletePendingTask(spec.TaskId(), reply, rpc::Address(), false);

    // No tasks should be pinned because they returned direct objects.
    ASSERT_EQ(manager_.NumSubmissibleTasks(), 0);
    // Only the newest return ID should be in scope because all objects in the
    // lineage were direct.
    ASSERT_EQ(reference_counter_->NumObjectIDsInScope(), 1);

    dep = return_id;
  }

  reference_counter_->RemoveLocalReference(dep, nullptr);
  ASSERT_EQ(manager_.NumSubmissibleTasks(), 0);
  ASSERT_EQ(reference_counter_->NumObjectIDsInScope(), 0);
}

// Test to make sure that the task manager only resubmits tasks whose specs are
// pinned and that are not already pending execution.
TEST_F(TaskManagerLineageTest, TestResubmitTask) {
  rpc::Address caller_address;
  // Submit a task with 2 arguments.
  ObjectID dep1 = ObjectID::FromRandom();
  ObjectID dep2 = ObjectID::FromRandom();
  auto spec = CreateTaskHelper(1, {dep1, dep2});
  auto return_id = spec.ReturnId(0);
  int num_retries = 3;

  // Cannot resubmit a task whose spec we do not have.
  std::vector<ObjectID> resubmitted_task_deps;
  ASSERT_FALSE(manager_.ResubmitTask(spec.TaskId(), &resubmitted_task_deps));
  ASSERT_TRUE(resubmitted_task_deps.empty());
  ASSERT_EQ(num_retries_, 0);
  ASSERT_FALSE(reference_counter_->IsObjectPendingCreation(return_id));

  manager_.AddPendingTask(caller_address, spec, "", num_retries);
  manager_.MarkDependenciesResolved(spec.TaskId());
  ASSERT_TRUE(manager_.IsTaskPending(spec.TaskId()));
  ASSERT_FALSE(manager_.IsTaskWaitingForExecution(spec.TaskId()));
  // A task that is already pending does not get resubmitted.
  ASSERT_TRUE(manager_.ResubmitTask(spec.TaskId(), &resubmitted_task_deps));
  ASSERT_TRUE(resubmitted_task_deps.empty());
  ASSERT_EQ(num_retries_, 0);
  ASSERT_TRUE(reference_counter_->IsObjectPendingCreation(return_id));

  // The task completes.
  manager_.MarkTaskWaitingForExecution(spec.TaskId(), NodeID::FromRandom());
  ASSERT_TRUE(manager_.IsTaskWaitingForExecution(spec.TaskId()));
  rpc::PushTaskReply reply;
  auto return_object = reply.add_return_objects();
  return_object->set_object_id(return_id.Binary());
  auto data = GenerateRandomBuffer();
  return_object->set_data(data->Data(), data->Size());
  return_object->set_in_plasma(true);
  manager_.CompletePendingTask(spec.TaskId(), reply, rpc::Address(), false);
  ASSERT_FALSE(reference_counter_->IsObjectPendingCreation(return_id));

  // The task finished, its return ID is still in scope, and the return object
  // was stored in plasma. It is okay to resubmit it now.
  ASSERT_TRUE(manager_.ResubmitTask(spec.TaskId(), &resubmitted_task_deps));
  ASSERT_EQ(resubmitted_task_deps, spec.GetDependencyIds());
  ASSERT_EQ(num_retries_, 1);
  ASSERT_EQ(last_delay_ms_, 0);
  ASSERT_EQ(last_object_recovery_, true);
  resubmitted_task_deps.clear();
  ASSERT_TRUE(reference_counter_->IsObjectPendingCreation(return_id));

  // The return ID goes out of scope.
  reference_counter_->RemoveLocalReference(return_id, nullptr);
  // The task is still pending execution.
  ASSERT_TRUE(manager_.IsTaskPending(spec.TaskId()));
  // A task that is already pending does not get resubmitted.
  ASSERT_TRUE(manager_.ResubmitTask(spec.TaskId(), &resubmitted_task_deps));
  ASSERT_TRUE(resubmitted_task_deps.empty());
  ASSERT_EQ(num_retries_, 1);
  // Object is out of scope, so no longer pending creation.
  ASSERT_FALSE(reference_counter_->IsObjectPendingCreation(return_id));

  // The resubmitted task finishes.
  manager_.CompletePendingTask(spec.TaskId(), reply, rpc::Address(), false);
  ASSERT_FALSE(manager_.IsTaskPending(spec.TaskId()));
  // The task cannot be resubmitted because its spec has been released.
  ASSERT_FALSE(manager_.ResubmitTask(spec.TaskId(), &resubmitted_task_deps));
  ASSERT_TRUE(resubmitted_task_deps.empty());
  ASSERT_EQ(num_retries_, 1);
  ASSERT_EQ(reference_counter_->NumObjectIDsInScope(), 0);
}

// Test resubmission for a task that was successfully executed once and stored
// its return values in plasma. On re-execution, the task's return values
// should be stored in plasma again, even if the worker returns its values
// directly.
TEST_F(TaskManagerLineageTest, TestResubmittedTaskNondeterministicReturns) {
  rpc::Address caller_address;
  auto spec = CreateTaskHelper(2, {});
  auto return_id1 = spec.ReturnId(0);
  auto return_id2 = spec.ReturnId(1);
  manager_.AddPendingTask(caller_address, spec, "", /*num_retries=*/1);
  manager_.MarkDependenciesResolved(spec.TaskId());
  ASSERT_TRUE(manager_.IsTaskPending(spec.TaskId()));
  ASSERT_FALSE(manager_.IsTaskWaitingForExecution(spec.TaskId()));

  // The task completes. Both return objects are stored in plasma.
  {
    manager_.MarkTaskWaitingForExecution(spec.TaskId(), NodeID::FromRandom());
    ASSERT_TRUE(manager_.IsTaskWaitingForExecution(spec.TaskId()));
    rpc::PushTaskReply reply;
    auto return_object1 = reply.add_return_objects();
    return_object1->set_object_id(return_id1.Binary());
    auto data = GenerateRandomBuffer();
    return_object1->set_data(data->Data(), data->Size());
    return_object1->set_in_plasma(true);
    auto return_object2 = reply.add_return_objects();
    return_object2->set_object_id(return_id2.Binary());
    return_object2->set_data(data->Data(), data->Size());
    return_object2->set_in_plasma(true);
    manager_.CompletePendingTask(spec.TaskId(), reply, rpc::Address(), false);
  }

  // The task finished, its return ID is still in scope, and the return object
  // was stored in plasma. It is okay to resubmit it now.
  ASSERT_TRUE(stored_in_plasma.empty());
  std::vector<ObjectID> resubmitted_task_deps;
  ASSERT_TRUE(manager_.ResubmitTask(spec.TaskId(), &resubmitted_task_deps));
  ASSERT_EQ(num_retries_, 1);
  ASSERT_EQ(last_delay_ms_, 0);
  ASSERT_EQ(last_object_recovery_, true);

  // The re-executed task completes again. One of the return objects is now
  // returned directly.
  {
    reference_counter_->AddLocalReference(return_id1, "");
    reference_counter_->AddLocalReference(return_id2, "");
    manager_.MarkDependenciesResolved(spec.TaskId());
    ASSERT_TRUE(manager_.IsTaskPending(spec.TaskId()));
    ASSERT_FALSE(manager_.IsTaskWaitingForExecution(spec.TaskId()));
    manager_.MarkTaskWaitingForExecution(spec.TaskId(), NodeID::FromRandom());
    ASSERT_TRUE(manager_.IsTaskWaitingForExecution(spec.TaskId()));
    rpc::PushTaskReply reply;
    auto return_object1 = reply.add_return_objects();
    return_object1->set_object_id(return_id1.Binary());
    auto data = GenerateRandomBuffer();
    return_object1->set_data(data->Data(), data->Size());
    return_object1->set_in_plasma(false);
    auto return_object2 = reply.add_return_objects();
    return_object2->set_object_id(return_id2.Binary());
    return_object2->set_data(data->Data(), data->Size());
    return_object2->set_in_plasma(true);
    manager_.CompletePendingTask(spec.TaskId(), reply, rpc::Address(), false);
  }
  ASSERT_TRUE(stored_in_plasma.count(return_id1));
  ASSERT_FALSE(stored_in_plasma.count(return_id2));
}

// Test that we update ref counter correctly for tasks with
// num_returns="dynamic".
TEST_F(TaskManagerLineageTest, TestResubmittedTaskFails) {
  rpc::Address caller_address;
  auto spec = CreateTaskHelper(2, {});
  auto return_id1 = spec.ReturnId(0);
  auto return_id2 = spec.ReturnId(1);
  manager_.AddPendingTask(caller_address, spec, "", /*num_retries=*/1);
  manager_.MarkDependenciesResolved(spec.TaskId());
  ASSERT_TRUE(manager_.IsTaskPending(spec.TaskId()));
  ASSERT_FALSE(manager_.IsTaskWaitingForExecution(spec.TaskId()));

  // The task completes. One return object is stored in plasma.
  {
    manager_.MarkTaskWaitingForExecution(spec.TaskId(), NodeID::FromRandom());
    ASSERT_TRUE(manager_.IsTaskWaitingForExecution(spec.TaskId()));
    rpc::PushTaskReply reply;
    auto return_object1 = reply.add_return_objects();
    return_object1->set_object_id(return_id1.Binary());
    auto data = GenerateRandomBuffer();
    return_object1->set_data(data->Data(), data->Size());
    return_object1->set_in_plasma(true);
    auto return_object2 = reply.add_return_objects();
    return_object2->set_object_id(return_id2.Binary());
    return_object2->set_data(data->Data(), data->Size());
    manager_.CompletePendingTask(spec.TaskId(), reply, rpc::Address(), false);
  }

  // The task finished, its return ID is still in scope, and the return object
  // was stored in plasma. It is okay to resubmit it now.
  ASSERT_TRUE(stored_in_plasma.empty());
  std::vector<ObjectID> resubmitted_task_deps;
  ASSERT_TRUE(manager_.ResubmitTask(spec.TaskId(), &resubmitted_task_deps));
  ASSERT_EQ(num_retries_, 1);
  ASSERT_EQ(last_delay_ms_, 0);
  ASSERT_EQ(last_object_recovery_, true);

  // The re-executed task fails due to worker crashed.
  {
    reference_counter_->AddLocalReference(return_id1, "");
    reference_counter_->AddLocalReference(return_id2, "");
    manager_.MarkDependenciesResolved(spec.TaskId());
    ASSERT_TRUE(manager_.IsTaskPending(spec.TaskId()));
    ASSERT_FALSE(manager_.IsTaskWaitingForExecution(spec.TaskId()));
    manager_.MarkTaskWaitingForExecution(spec.TaskId(), NodeID::FromRandom());
    ASSERT_TRUE(manager_.IsTaskWaitingForExecution(spec.TaskId()));

    manager_.FailOrRetryPendingTask(spec.TaskId(), rpc::ErrorType::WORKER_DIED);
  }
  ASSERT_TRUE(stored_in_plasma.count(return_id1));
  ASSERT_FALSE(stored_in_plasma.count(return_id2));
}

// Test submission and resubmission for a task with dynamic returns.
TEST_F(TaskManagerLineageTest, TestDynamicReturnsTask) {
  auto spec = CreateTaskHelper(1, {}, /*dynamic_returns=*/true);
  auto return_id = spec.ReturnId(0);
  manager_.AddPendingTask(addr_, spec, "", /*num_retries=*/1);
  manager_.MarkDependenciesResolved(spec.TaskId());
  ASSERT_TRUE(manager_.IsTaskPending(spec.TaskId()));
  ASSERT_FALSE(manager_.IsTaskWaitingForExecution(spec.TaskId()));

  std::vector<ObjectID> dynamic_return_ids;

  // The task completes and returns dynamic returns.
  {
    manager_.MarkTaskWaitingForExecution(spec.TaskId(), NodeID::FromRandom());
    ASSERT_TRUE(manager_.IsTaskWaitingForExecution(spec.TaskId()));
    rpc::PushTaskReply reply;
    auto return_object = reply.add_return_objects();
    return_object->set_object_id(return_id.Binary());
    auto data = GenerateRandomBuffer();
    return_object->set_data(data->Data(), data->Size());

    for (int i = 0; i < 3; i++) {
      auto dynamic_return_id = ObjectID::FromIndex(spec.TaskId(), i + 2);
      dynamic_return_ids.push_back(dynamic_return_id);
      auto dynamic_return_object = reply.add_dynamic_return_objects();
      dynamic_return_object->set_object_id(dynamic_return_id.Binary());
      dynamic_return_object->set_data(data->Data(), data->Size());
      dynamic_return_object->set_in_plasma(true);
    }

    manager_.CompletePendingTask(spec.TaskId(), reply, rpc::Address(), false);
  }

  // The task finished, its return ID is still in scope, and the return object
  // was stored in plasma. It is okay to resubmit it now.
  ASSERT_TRUE(stored_in_plasma.empty());

  // Generator ref and all 3 internal refs are in scope.
  ASSERT_EQ(reference_counter_->NumObjectIDsInScope(), 4);
  for (const auto &dynamic_return_id : dynamic_return_ids) {
    rpc::Address owner_addr;
    ASSERT_TRUE(reference_counter_->GetOwner(dynamic_return_id, &owner_addr));
    ASSERT_EQ(owner_addr.worker_id(), addr_.worker_id());
  }

  WorkerContext ctx(WorkerType::WORKER, WorkerID::FromRandom(), JobID::FromInt(0));
  std::vector<std::shared_ptr<RayObject>> results;
  RAY_CHECK_OK(store_->Get(dynamic_return_ids, 3, -1, ctx, false, &results));
  ASSERT_EQ(results.size(), 3);
  for (int i = 0; i < 3; i++) {
    ASSERT_TRUE(results[i]->IsInPlasmaError());
  }
  // If we remove the generator ref, all internal refs also go out of scope.
  // This is equivalent to deleting the generator ObjectRef without iterating
  // over its internal ObjectRefs.
  reference_counter_->RemoveLocalReference(return_id, nullptr);
  ASSERT_EQ(reference_counter_->NumObjectIDsInScope(), 0);
}

// Test resubmission for a task with num_returns="dynamic" that returns objects
// in plasma. If the task fails, we should store errors for all internal
// ObjectRefs in plasma.
TEST_F(TaskManagerLineageTest, TestResubmittedDynamicReturnsTaskFails) {
  auto spec = CreateTaskHelper(1, {}, /*dynamic_returns=*/true);
  auto generator_id = spec.ReturnId(0);
  manager_.AddPendingTask(addr_, spec, "", /*num_retries=*/1);
  manager_.MarkDependenciesResolved(spec.TaskId());
  ASSERT_TRUE(manager_.IsTaskPending(spec.TaskId()));
  ASSERT_FALSE(manager_.IsTaskWaitingForExecution(spec.TaskId()));

  std::vector<ObjectID> dynamic_return_ids;

  // The task completes and returns dynamic returns.
  {
    manager_.MarkTaskWaitingForExecution(spec.TaskId(), NodeID::FromRandom());
    ASSERT_TRUE(manager_.IsTaskWaitingForExecution(spec.TaskId()));
    rpc::PushTaskReply reply;
    auto return_object = reply.add_return_objects();
    return_object->set_object_id(generator_id.Binary());
    auto data = GenerateRandomBuffer();
    return_object->set_data(data->Data(), data->Size());

    for (int i = 0; i < 3; i++) {
      auto dynamic_return_id = ObjectID::FromIndex(spec.TaskId(), i + 2);
      dynamic_return_ids.push_back(dynamic_return_id);
      auto dynamic_return_object = reply.add_dynamic_return_objects();
      dynamic_return_object->set_object_id(dynamic_return_id.Binary());
      dynamic_return_object->set_data(data->Data(), data->Size());
      dynamic_return_object->set_in_plasma(true);
    }

    manager_.CompletePendingTask(spec.TaskId(), reply, rpc::Address(), false);
  }

  // Resubmit the task.
  ASSERT_TRUE(stored_in_plasma.empty());
  std::vector<ObjectID> resubmitted_task_deps;
  ASSERT_TRUE(manager_.ResubmitTask(spec.TaskId(), &resubmitted_task_deps));
  ASSERT_EQ(num_retries_, 1);
  ASSERT_EQ(last_delay_ms_, 0);
  ASSERT_EQ(last_object_recovery_, true);

  // Dereference the generator to a list of its internal ObjectRefs.
  for (const auto &dynamic_return_id : dynamic_return_ids) {
    reference_counter_->AddLocalReference(dynamic_return_id, "");
  }
  reference_counter_->RemoveLocalReference(generator_id, nullptr);
  ASSERT_EQ(reference_counter_->NumObjectIDsInScope(), 3);
  store_->Delete({generator_id});

  // The re-executed task fails.
  {
    manager_.MarkDependenciesResolved(spec.TaskId());
    ASSERT_TRUE(manager_.IsTaskPending(spec.TaskId()));
    ASSERT_FALSE(manager_.IsTaskWaitingForExecution(spec.TaskId()));
    manager_.MarkTaskWaitingForExecution(spec.TaskId(), NodeID::FromRandom());
    ASSERT_TRUE(manager_.IsTaskWaitingForExecution(spec.TaskId()));

    manager_.FailOrRetryPendingTask(spec.TaskId(), rpc::ErrorType::WORKER_DIED);
  }

  // No error stored for the generator ID, which should have gone out of scope.
  WorkerContext ctx(WorkerType::WORKER, WorkerID::FromRandom(), JobID::FromInt(0));
  std::vector<std::shared_ptr<RayObject>> results;
  ASSERT_FALSE(store_->Get({generator_id}, 1, 0, ctx, false, &results).ok());

  // The internal ObjectRefs have the right error.
  RAY_CHECK_OK(store_->Get(dynamic_return_ids, 3, -1, ctx, false, &results));
  ASSERT_EQ(results.size(), 3);
  for (int i = 0; i < 3; i++) {
    rpc::ErrorType stored_error;
    ASSERT_TRUE(results[i]->IsException(&stored_error));
    ASSERT_EQ(stored_error, rpc::ErrorType::OBJECT_IN_PLASMA);
  }
  ASSERT_EQ(stored_in_plasma.size(), 3);
}

}  // namespace core
}  // namespace ray

int main(int argc, char **argv) {
  ::testing::InitGoogleTest(&argc, argv);
  return RUN_ALL_TESTS();
}<|MERGE_RESOLUTION|>--- conflicted
+++ resolved
@@ -57,11 +57,7 @@
 
   MOCK_METHOD(void, FlushEvents, (bool forced), (override));
 
-<<<<<<< HEAD
-  MOCK_METHOD(bool, Start, (bool manual_flush), (override));
-=======
   MOCK_METHOD(Status, Start, (bool manual_flush), (override));
->>>>>>> 73b82310
 
   MOCK_METHOD(void, Stop, (), (override));
 };
@@ -99,11 +95,7 @@
                const std::string &error_message,
                double timestamp) { return Status::OK(); },
             max_lineage_bytes,
-<<<<<<< HEAD
-            std::make_shared<MockTaskEventBuffer>()) {}
-=======
             task_event_buffer_mock_.get()) {}
->>>>>>> 73b82310
 
   virtual void TearDown() { AssertNoLeaks(); }
 
