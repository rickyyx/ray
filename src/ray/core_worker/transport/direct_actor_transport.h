// Copyright 2017 The Ray Authors.
//
// Licensed under the Apache License, Version 2.0 (the "License");
// you may not use this file except in compliance with the License.
// You may obtain a copy of the License at
//
//  http://www.apache.org/licenses/LICENSE-2.0
//
// Unless required by applicable law or agreed to in writing, software
// distributed under the License is distributed on an "AS IS" BASIS,
// WITHOUT WARRANTIES OR CONDITIONS OF ANY KIND, either express or implied.
// See the License for the specific language governing permissions and
// limitations under the License.

#pragma once

#include <boost/asio/thread_pool.hpp>
#include <boost/thread.hpp>
#include <list>
#include <queue>
#include <set>
#include <utility>

#include "absl/base/thread_annotations.h"
#include "absl/container/flat_hash_map.h"
#include "absl/container/flat_hash_set.h"
#include "absl/synchronization/mutex.h"
#include "ray/common/asio/instrumented_io_context.h"
#include "ray/common/id.h"
#include "ray/common/ray_object.h"
#include "ray/core_worker/actor_creator.h"
#include "ray/core_worker/actor_handle.h"
#include "ray/core_worker/context.h"
#include "ray/core_worker/fiber.h"
#include "ray/core_worker/store_provider/memory_store/memory_store.h"
#include "ray/core_worker/task_manager.h"
#include "ray/core_worker/transport/dependency_resolver.h"
#include "ray/rpc/grpc_server.h"
#include "ray/rpc/worker/core_worker_client.h"

namespace ray {
namespace core {

/// The max time to wait for out-of-order tasks.
const int kMaxReorderWaitSeconds = 30;

/// In direct actor call task submitter and receiver, a task is directly submitted
/// to the actor that will execute it.

// Interface for testing.
class CoreWorkerDirectActorTaskSubmitterInterface {
 public:
  virtual void AddActorQueueIfNotExists(const ActorID &actor_id,
                                        int32_t max_pending_calls) = 0;
  virtual void ConnectActor(const ActorID &actor_id, const rpc::Address &address,
                            int64_t num_restarts) = 0;
  virtual void DisconnectActor(
      const ActorID &actor_id, int64_t num_restarts, bool dead,
      const std::shared_ptr<rpc::RayException> &creation_task_exception = nullptr) = 0;
  virtual void KillActor(const ActorID &actor_id, bool force_kill, bool no_restart) = 0;

  virtual void CheckTimeoutTasks() = 0;

  virtual ~CoreWorkerDirectActorTaskSubmitterInterface() {}
};

// This class is thread-safe.
class CoreWorkerDirectActorTaskSubmitter
    : public CoreWorkerDirectActorTaskSubmitterInterface {
 public:
  CoreWorkerDirectActorTaskSubmitter(
      rpc::CoreWorkerClientPool &core_worker_client_pool, CoreWorkerMemoryStore &store,
      TaskFinisherInterface &task_finisher, ActorCreatorInterface &actor_creator,
      std::function<void(const ActorID &, int64_t)> warn_excess_queueing,
      instrumented_io_context &io_service)
      : core_worker_client_pool_(core_worker_client_pool),
        resolver_(store, task_finisher, actor_creator),
        task_finisher_(task_finisher),
        warn_excess_queueing_(warn_excess_queueing),
        io_service_(io_service) {
    next_queueing_warn_threshold_ =
        ::RayConfig::instance().actor_excess_queueing_warn_threshold();
  }

  /// Add an actor queue. This should be called whenever a reference to an
  /// actor is created in the language frontend.
  /// TODO(swang): Remove the actor queue once it is sure that this worker will
  /// not receive another reference to the same actor.
  ///
  /// \param[in] actor_id The actor for whom to add a queue.
  /// \param[in] max_pending_calls The max pending calls for the actor to be added.
  void AddActorQueueIfNotExists(const ActorID &actor_id, int32_t max_pending_calls);

  /// Submit a task to an actor for execution.
  ///
  /// \param[in] task_spec The task spec to submit.
  ///
  /// \return Status::Invalid if the task is not yet supported.
  Status SubmitTask(TaskSpecification task_spec);

  /// Tell this actor to exit immediately.
  ///
  /// \param[in] actor_id The actor_id of the actor to kill.
  /// \param[in] force_kill Whether to force kill the actor, or let the actor
  /// try a clean exit.
  /// \param[in] no_restart If set to true, the killed actor will not be
  /// restarted anymore.
  void KillActor(const ActorID &actor_id, bool force_kill, bool no_restart);

  /// Create connection to actor and send all pending tasks.
  ///
  /// \param[in] actor_id Actor ID.
  /// \param[in] address The new address of the actor.
  /// \param[in] num_restarts How many times this actor has been restarted
  /// before. If we've already seen a later incarnation of the actor, we will
  /// ignore the command to connect.
  void ConnectActor(const ActorID &actor_id, const rpc::Address &address,
                    int64_t num_restarts);

  /// Disconnect from a failed actor.
  ///
  /// \param[in] actor_id Actor ID.
  /// \param[in] num_restarts How many times this actor has been restarted
  /// before. If we've already seen a later incarnation of the actor, we will
  /// ignore the command to connect.
  /// \param[in] dead Whether the actor is permanently dead. In this case, all
  /// pending tasks for the actor should be failed.
  /// \param[in] creation_task_exception Reason why the actor is dead, only applies when
  /// dead = true. If this arg is set, it means this actor died because of an exception
  /// thrown in creation task.
  void DisconnectActor(
      const ActorID &actor_id, int64_t num_restarts, bool dead,
      const std::shared_ptr<rpc::RayException> &creation_task_exception = nullptr);

  /// Set the timerstamp for the caller.
  void SetCallerCreationTimestamp(int64_t timestamp);

  /// Check timeout tasks that are waiting for Death info.
  void CheckTimeoutTasks();

  /// If the the number of tasks in requests is greater than or equal to
  /// max_pending_calls.
  ///
  /// \param[in] actor_id Actor id.
  /// \return Whether the corresponding client queue is full or not.
  bool FullOfPendingTasks(const ActorID &actor_id) const;

 private:
  struct ClientQueue {
    ClientQueue(int32_t max_pending_calls) : max_pending_calls(max_pending_calls) {}
    /// The current state of the actor. If this is ALIVE, then we should have
    /// an RPC client to the actor. If this is DEAD, then all tasks in the
    /// queue will be marked failed and all other ClientQueue state is ignored.
    rpc::ActorTableData::ActorState state = rpc::ActorTableData::DEPENDENCIES_UNREADY;
    /// Only applies when state=DEAD.
    std::shared_ptr<rpc::RayException> creation_task_exception = nullptr;
    /// How many times this actor has been restarted before. Starts at -1 to
    /// indicate that the actor is not yet created. This is used to drop stale
    /// messages from the GCS.
    int64_t num_restarts = -1;
    /// The RPC client. We use shared_ptr to enable shared_from_this for
    /// pending client callbacks.
    std::shared_ptr<rpc::CoreWorkerClientInterface> rpc_client = nullptr;
    /// The intended worker ID of the actor.
    std::string worker_id = "";

    /// The actor's pending requests, ordered by the task number (see below
    /// diagram) in the request. The bool indicates whether the dependencies
    /// for that task have been resolved yet. A task will be sent after its
    /// dependencies have been resolved and its task number matches
    /// next_send_position.
    std::map<uint64_t, std::pair<TaskSpecification, bool>> requests;

    /// Diagram of the sequence numbers assigned to actor tasks during actor
    /// crash and restart:
    ///
    /// The actor starts, and 10 tasks are submitted. We have sent 6 tasks
    /// (0-5) so far, and have received a successful reply for 4 tasks (0-3).
    /// 0 1 2 3 4 5 6 7 8 9
    ///             ^ next_send_position
    ///         ^ next_task_reply_position
    /// ^ caller_starts_at
    ///
    /// Suppose the actor crashes and recovers. Then, caller_starts_at is reset
    /// to the current next_task_reply_position. caller_starts_at is then subtracted
    /// from each task's counter, so the recovered actor will receive the
    /// sequence numbers 0, 1, 2 (and so on) for tasks 4, 5, 6, respectively.
    /// Therefore, the recovered actor will restart execution from task 4.
    /// 0 1 2 3 4 5 6 7 8 9
    ///             ^ next_send_position
    ///         ^ next_task_reply_position
    ///         ^ caller_starts_at
    ///
    /// New actor tasks will continue to be sent even while tasks are being
    /// resubmitted, but the receiving worker will only execute them after the
    /// resent tasks. For example, this diagram shows what happens if task 6 is
    /// sent for the first time, tasks 4 and 5 have been resent, and we have
    /// received a successful reply for task 4.
    /// 0 1 2 3 4 5 6 7 8 9
    ///               ^ next_send_position
    ///           ^ next_task_reply_position
    ///         ^ caller_starts_at
    ///
    /// The send position of the next task to send to this actor. This sequence
    /// number increases monotonically.
    uint64_t next_send_position = 0;
    /// The offset at which the the actor should start its counter for this
    /// caller. This is used for actors that can be restarted, so that the new
    /// instance of the actor knows from which task to start executing.
    uint64_t caller_starts_at = 0;
    /// Out of the tasks sent by this worker to the actor, the number of tasks
    /// that we will never send to the actor again. This is used to reset
    /// caller_starts_at if the actor dies and is restarted. We only include
    /// tasks that will not be sent again, to support automatic task retry on
    /// actor failure. This value only tracks consecutive tasks that are completed.
    /// Tasks completed out of order will be cached in out_of_completed_tasks first.
    uint64_t next_task_reply_position = 0;

    /// The temporary container for tasks completed out of order. It can happen in
    /// async or threaded actor mode. This map is used to store the seqno and task
    /// spec for (1) increment next_task_reply_position later when the in order tasks are
    /// returned (2) resend the tasks to restarted actor so retried tasks can maintain
    /// ordering.
    // NOTE(simon): consider absl::btree_set for performance, but it requires updating
    // abseil.
    std::map<uint64_t, TaskSpecification> out_of_order_completed_tasks;

    /// Tasks that can't be sent because 1) the callee actor is dead. 2) network error.
    /// For 1) the task will wait for the DEAD state notification, then mark task as
    /// failed using the death_info in notification. For 2) we'll never receive a DEAD
    /// notification, in this case we'll wait for a fixed timeout value and then mark it
    /// as failed.
    /// pair key: timestamp in ms when this task should be considered as timeout.
    /// pair value: task specification
    std::deque<std::pair<int64_t, TaskSpecification>> wait_for_death_info_tasks;

    /// A force-kill request that should be sent to the actor once an RPC
    /// client to the actor is available.
    absl::optional<rpc::KillActorRequest> pending_force_kill;

<<<<<<< HEAD
    /// The max number limit of task capacity used for back pressure.
    /// If the number of tasks in requests >= max_pending_calls, it can't continue to
    /// push task to ClientQueue.
    const int32_t max_pending_calls;

    /// The current task number in this client queue.
    int32_t cur_pending_calls = 0;
=======
    /// Stores all callbacks of inflight tasks. Note that this doesn't include tasks
    /// without replies.
    std::unordered_map<TaskID, rpc::ClientCallback<rpc::PushTaskReply>>
        inflight_task_callbacks;
>>>>>>> e6ae08f4
  };

  /// Push a task to a remote actor via the given client.
  /// Note, this function doesn't return any error status code. If an error occurs while
  /// sending the request, this task will be treated as failed.
  ///
  /// \param[in] queue The actor queue. Contains the RPC client state.
  /// \param[in] task_spec The task to send.
  /// \param[in] skip_queue Whether to skip the task queue. This will send the
  /// task for execution immediately.
  /// \return Void.
  void PushActorTask(ClientQueue &queue, const TaskSpecification &task_spec,
                     bool skip_queue) EXCLUSIVE_LOCKS_REQUIRED(mu_);

  /// Send all pending tasks for an actor.
  ///
  /// \param[in] actor_id Actor ID.
  /// \return Void.
  void SendPendingTasks(const ActorID &actor_id) EXCLUSIVE_LOCKS_REQUIRED(mu_);

  /// Resend all previously-received, out-of-order, received tasks for an actor.
  /// When sending these tasks, the tasks will have the flag skip_execution=true.
  ///
  /// \param[in] actor_id Actor ID.
  /// \return Void.
  void ResendOutOfOrderTasks(const ActorID &actor_id) EXCLUSIVE_LOCKS_REQUIRED(mu_);

  /// Disconnect the RPC client for an actor.
  void DisconnectRpcClient(ClientQueue &queue) EXCLUSIVE_LOCKS_REQUIRED(mu_);

  /// Fail all in-flight tasks.
  void FailInflightTasks(
      const std::unordered_map<TaskID, rpc::ClientCallback<rpc::PushTaskReply>>
          &inflight_task_callbacks) LOCKS_EXCLUDED(mu_);

  /// Whether the specified actor is alive.
  ///
  /// \param[in] actor_id The actor ID.
  /// \return Whether this actor is alive.
  bool IsActorAlive(const ActorID &actor_id) const;

  /// Pool for producing new core worker clients.
  rpc::CoreWorkerClientPool &core_worker_client_pool_;

  /// Mutex to protect the various maps below.
  mutable absl::Mutex mu_;

  absl::flat_hash_map<ActorID, ClientQueue> client_queues_ GUARDED_BY(mu_);

  /// Resolve direct call object dependencies.
  LocalDependencyResolver resolver_;

  /// Used to complete tasks.
  TaskFinisherInterface &task_finisher_;

  /// Used to warn of excessive queueing.
  std::function<void(const ActorID &, int64_t num_queued)> warn_excess_queueing_;

  /// Warn the next time the number of queued task submissions to an actor
  /// exceeds this quantity. This threshold is doubled each time it is hit.
  int64_t next_queueing_warn_threshold_;

  /// The event loop where the actor task events are handled.
  instrumented_io_context &io_service_;

  friend class CoreWorkerTest;
};

/// The class that manages fiber states for Python asyncio actors.
///
/// We'll create one fiber state for every concurrency group. And
/// create one default fiber state for default concurrency group if
/// necessary.
class FiberStateManager final {
 public:
  explicit FiberStateManager(const std::vector<ConcurrencyGroup> &concurrency_groups = {},
                             const int32_t default_group_max_concurrency = 1000) {
    for (auto &group : concurrency_groups) {
      const auto name = group.name;
      const auto max_concurrency = group.max_concurrency;
      auto fiber = std::make_shared<FiberState>(max_concurrency);
      auto &fds = group.function_descriptors;
      for (auto fd : fds) {
        functions_to_fiber_index_[fd->ToString()] = fiber;
      }
      name_to_fiber_index_[name] = fiber;
    }
    /// Create default fiber state for default concurrency group.
    if (default_group_max_concurrency >= 1) {
      default_fiber_ = std::make_shared<FiberState>(default_group_max_concurrency);
    }
  }

  /// Get the corresponding fiber state by the give concurrency group or function
  /// descriptor.
  ///
  /// Return the corresponding fiber state of the concurrency group
  /// if concurrency_group_name is given.
  /// Otherwise return the corresponding fiber state by the given function descriptor.
  std::shared_ptr<FiberState> GetFiber(const std::string &concurrency_group_name,
                                       ray::FunctionDescriptor fd) {
    if (!concurrency_group_name.empty()) {
      auto it = name_to_fiber_index_.find(concurrency_group_name);
      RAY_CHECK(it != name_to_fiber_index_.end())
          << "Failed to look up the fiber state of the given concurrency group "
          << concurrency_group_name << " . It might be that you didn't define "
          << "the concurrency group " << concurrency_group_name;
      return it->second;
    }

    /// Code path of that this task wasn't specified in a concurrency group addtionally.
    /// Use the predefined concurrency group.
    if (functions_to_fiber_index_.find(fd->ToString()) !=
        functions_to_fiber_index_.end()) {
      return functions_to_fiber_index_[fd->ToString()];
    }
    return default_fiber_;
  }

 private:
  // Map from the name to their corresponding fibers.
  absl::flat_hash_map<std::string, std::shared_ptr<FiberState>> name_to_fiber_index_;

  // Map from the FunctionDescriptors to their corresponding fibers.
  absl::flat_hash_map<std::string, std::shared_ptr<FiberState>> functions_to_fiber_index_;

  // The fiber for default concurrency group. It's nullptr if its max concurrency
  // is 1.
  std::shared_ptr<FiberState> default_fiber_ = nullptr;
};

/// Wraps a thread-pool to block posts until the pool has free slots. This is used
/// by the SchedulingQueue to provide backpressure to clients.
class BoundedExecutor {
 public:
  BoundedExecutor(int max_concurrency)
      : num_running_(0), max_concurrency_(max_concurrency), pool_(max_concurrency){};

  /// Posts work to the pool, blocking if no free threads are available.
  void PostBlocking(std::function<void()> fn) {
    mu_.LockWhen(absl::Condition(this, &BoundedExecutor::ThreadsAvailable));
    num_running_ += 1;
    mu_.Unlock();
    boost::asio::post(pool_, [this, fn]() {
      fn();
      absl::MutexLock lock(&mu_);
      num_running_ -= 1;
    });
  }

  /// Stop the thread pool.
  void Stop() { pool_.stop(); }

  /// Join the thread pool.
  void Join() { pool_.join(); }

 private:
  bool ThreadsAvailable() EXCLUSIVE_LOCKS_REQUIRED(mu_) {
    return num_running_ < max_concurrency_;
  }

  /// Protects access to the counters below.
  absl::Mutex mu_;
  /// The number of currently running tasks.
  int num_running_ GUARDED_BY(mu_);
  /// The max number of concurrently running tasks allowed.
  const int max_concurrency_;
  /// The underlying thread pool for running tasks.
  boost::asio::thread_pool pool_;
};

/// A manager that manages a set of thread pool. which will perform
/// the methods defined in one concurrency group.
class PoolManager final {
 public:
  explicit PoolManager(const std::vector<ConcurrencyGroup> &concurrency_groups = {},
                       const int32_t default_group_max_concurrency = 1) {
    for (auto &group : concurrency_groups) {
      const auto name = group.name;
      const auto max_concurrency = group.max_concurrency;
      auto pool = std::make_shared<BoundedExecutor>(max_concurrency);
      auto &fds = group.function_descriptors;
      for (auto fd : fds) {
        functions_to_thread_pool_index_[fd->ToString()] = pool;
      }
      name_to_thread_pool_index_[name] = pool;
    }
    // If max concurrency of default group is 1, the tasks of default group
    // will be performed in main thread instead of any executor pool.
    if (default_group_max_concurrency > 1) {
      default_thread_pool_ =
          std::make_shared<BoundedExecutor>(default_group_max_concurrency);
    }
  }

  std::shared_ptr<BoundedExecutor> GetPool(const std::string &concurrency_group_name,
                                           ray::FunctionDescriptor fd) {
    if (!concurrency_group_name.empty()) {
      auto it = name_to_thread_pool_index_.find(concurrency_group_name);
      /// TODO(qwang): Fail the user task.
      RAY_CHECK(it != name_to_thread_pool_index_.end());
      return it->second;
    }

    /// Code path of that this task wasn't specified in a concurrency group addtionally.
    /// Use the predefined concurrency group.
    if (functions_to_thread_pool_index_.find(fd->ToString()) !=
        functions_to_thread_pool_index_.end()) {
      return functions_to_thread_pool_index_[fd->ToString()];
    }
    return default_thread_pool_;
  }

  /// Stop and join the thread pools that the pool manager owns.
  void Stop() {
    if (default_thread_pool_) {
      RAY_LOG(DEBUG) << "Default pool is stopping.";
      default_thread_pool_->Stop();
      RAY_LOG(INFO) << "Default pool is joining. If the 'Default pool is joined.' "
                       "message is not printed after this, the worker is probably "
                       "hanging because the actor task is running an infinite loop.";
      default_thread_pool_->Join();
      RAY_LOG(INFO) << "Default pool is joined.";
    }

    for (const auto &it : name_to_thread_pool_index_) {
      it.second->Stop();
    }
    for (const auto &it : name_to_thread_pool_index_) {
      it.second->Join();
    }
  }

 private:
  // Map from the name to their corresponding thread pools.
  std::unordered_map<std::string, std::shared_ptr<BoundedExecutor>>
      name_to_thread_pool_index_;

  // Map from the FunctionDescriptors to their corresponding thread pools.
  std::unordered_map<std::string, std::shared_ptr<BoundedExecutor>>
      functions_to_thread_pool_index_;

  // The thread pool for default concurrency group. It's nullptr if its max concurrency
  // is 1.
  std::shared_ptr<BoundedExecutor> default_thread_pool_ = nullptr;
};

/// Object dependency and RPC state of an inbound request.
class InboundRequest {
 public:
  InboundRequest(){};

  InboundRequest(std::function<void(rpc::SendReplyCallback)> accept_callback,
                 std::function<void(rpc::SendReplyCallback)> reject_callback,
                 std::function<void(rpc::SendReplyCallback)> steal_callback,
                 rpc::SendReplyCallback send_reply_callback, TaskID task_id,
                 bool has_dependencies, const std::string &concurrency_group_name,
                 const ray::FunctionDescriptor &function_descriptor)
      : accept_callback_(std::move(accept_callback)),
        reject_callback_(std::move(reject_callback)),
        steal_callback_(std::move(steal_callback)),
        send_reply_callback_(std::move(send_reply_callback)),
        task_id_(task_id),
        concurrency_group_name_(concurrency_group_name),
        function_descriptor_(function_descriptor),
        has_pending_dependencies_(has_dependencies) {}

  void Accept() { accept_callback_(std::move(send_reply_callback_)); }
  void Cancel() { reject_callback_(std::move(send_reply_callback_)); }
  void Steal(rpc::StealTasksReply *reply) {
    reply->add_stolen_tasks_ids(task_id_.Binary());
    RAY_CHECK(TaskID::FromBinary(reply->stolen_tasks_ids(reply->stolen_tasks_ids_size() -
                                                         1)) == task_id_);
    steal_callback_(std::move(send_reply_callback_));
  }

  bool CanExecute() const { return !has_pending_dependencies_; }
  ray::TaskID TaskID() const { return task_id_; }
  const std::string &ConcurrencyGroupName() const { return concurrency_group_name_; }
  const ray::FunctionDescriptor &FunctionDescriptor() const {
    return function_descriptor_;
  }
  void MarkDependenciesSatisfied() { has_pending_dependencies_ = false; }

 private:
  std::function<void(rpc::SendReplyCallback)> accept_callback_;
  std::function<void(rpc::SendReplyCallback)> reject_callback_;
  std::function<void(rpc::SendReplyCallback)> steal_callback_;
  rpc::SendReplyCallback send_reply_callback_;

  ray::TaskID task_id_;
  std::string concurrency_group_name_;
  ray::FunctionDescriptor function_descriptor_;
  bool has_pending_dependencies_;
};

/// Waits for an object dependency to become available. Abstract for testing.
class DependencyWaiter {
 public:
  /// Calls `callback` once the specified objects become available.
  virtual void Wait(const std::vector<rpc::ObjectReference> &dependencies,
                    std::function<void()> on_dependencies_available) = 0;

  virtual ~DependencyWaiter(){};
};

class DependencyWaiterImpl : public DependencyWaiter {
 public:
  DependencyWaiterImpl(DependencyWaiterInterface &dependency_client)
      : dependency_client_(dependency_client) {}

  void Wait(const std::vector<rpc::ObjectReference> &dependencies,
            std::function<void()> on_dependencies_available) override {
    auto tag = next_request_id_++;
    requests_[tag] = on_dependencies_available;
    RAY_CHECK_OK(dependency_client_.WaitForDirectActorCallArgs(dependencies, tag));
  }

  /// Fulfills the callback stored by Wait().
  void OnWaitComplete(int64_t tag) {
    auto it = requests_.find(tag);
    RAY_CHECK(it != requests_.end());
    it->second();
    requests_.erase(it);
  }

 private:
  int64_t next_request_id_ = 0;
  std::unordered_map<int64_t, std::function<void()>> requests_;
  DependencyWaiterInterface &dependency_client_;
};

/// Used to implement task queueing at the worker. Abstraction to provide a common
/// interface for actor tasks as well as normal ones.
class SchedulingQueue {
 public:
  virtual void Add(int64_t seq_no, int64_t client_processed_up_to,
                   std::function<void(rpc::SendReplyCallback)> accept_request,
                   std::function<void(rpc::SendReplyCallback)> reject_request,
                   rpc::SendReplyCallback send_reply_callback,
                   const std::string &concurrency_group_name,
                   const ray::FunctionDescriptor &function_descriptor,
                   std::function<void(rpc::SendReplyCallback)> steal_request = nullptr,
                   TaskID task_id = TaskID::Nil(),
                   const std::vector<rpc::ObjectReference> &dependencies = {}) = 0;
  virtual void ScheduleRequests() = 0;
  virtual bool TaskQueueEmpty() const = 0;
  virtual size_t Size() const = 0;
  virtual size_t Steal(rpc::StealTasksReply *reply) = 0;
  virtual void Stop() = 0;
  virtual bool CancelTaskIfFound(TaskID task_id) = 0;
  virtual ~SchedulingQueue(){};
};

/// Used to ensure serial order of task execution per actor handle.
/// See direct_actor.proto for a description of the ordering protocol.
class ActorSchedulingQueue : public SchedulingQueue {
 public:
  ActorSchedulingQueue(
      instrumented_io_context &main_io_service, DependencyWaiter &waiter,
      std::shared_ptr<PoolManager> pool_manager = std::make_shared<PoolManager>(),
      bool is_asyncio = false, int fiber_max_concurrency = 1,
      const std::vector<ConcurrencyGroup> &concurrency_groups = {},
      int64_t reorder_wait_seconds = kMaxReorderWaitSeconds)
      : reorder_wait_seconds_(reorder_wait_seconds),
        wait_timer_(main_io_service),
        main_thread_id_(boost::this_thread::get_id()),
        waiter_(waiter),
        pool_manager_(pool_manager),
        is_asyncio_(is_asyncio) {
    if (is_asyncio_) {
      std::stringstream ss;
      ss << "Setting actor as asyncio with max_concurrency=" << fiber_max_concurrency
         << ", and defined concurrency groups are:" << std::endl;
      for (const auto &concurrency_group : concurrency_groups) {
        ss << "\t" << concurrency_group.name << " : "
           << concurrency_group.max_concurrency;
      }
      RAY_LOG(INFO) << ss.str();
      fiber_state_manager_ =
          std::make_unique<FiberStateManager>(concurrency_groups, fiber_max_concurrency);
    }
  }

  virtual ~ActorSchedulingQueue() = default;

  void Stop() {
    if (pool_manager_) {
      pool_manager_->Stop();
    }
  }

  bool TaskQueueEmpty() const {
    RAY_CHECK(false) << "TaskQueueEmpty() not implemented for actor queues";
    // The return instruction will never be executed, but we need to include it
    // nonetheless because this is a non-void function.
    return false;
  }

  size_t Size() const {
    RAY_CHECK(false) << "Size() not implemented for actor queues";
    // The return instruction will never be executed, but we need to include it
    // nonetheless because this is a non-void function.
    return 0;
  }

  /// Add a new actor task's callbacks to the worker queue.
  void Add(int64_t seq_no, int64_t client_processed_up_to,
           std::function<void(rpc::SendReplyCallback)> accept_request,
           std::function<void(rpc::SendReplyCallback)> reject_request,
           rpc::SendReplyCallback send_reply_callback,
           const std::string &concurrency_group_name,
           const ray::FunctionDescriptor &function_descriptor,
           std::function<void(rpc::SendReplyCallback)> steal_request = nullptr,
           TaskID task_id = TaskID::Nil(),
           const std::vector<rpc::ObjectReference> &dependencies = {}) {
    // A seq_no of -1 means no ordering constraint. Actor tasks must be executed in order.
    RAY_CHECK(seq_no != -1);

    RAY_CHECK(boost::this_thread::get_id() == main_thread_id_);
    if (client_processed_up_to >= next_seq_no_) {
      RAY_LOG(ERROR) << "client skipping requests " << next_seq_no_ << " to "
                     << client_processed_up_to;
      next_seq_no_ = client_processed_up_to + 1;
    }
    RAY_LOG(DEBUG) << "Enqueue " << seq_no << " cur seqno " << next_seq_no_;

    pending_actor_tasks_[seq_no] = InboundRequest(
        std::move(accept_request), std::move(reject_request), std::move(steal_request),
        std::move(send_reply_callback), task_id, dependencies.size() > 0,
        concurrency_group_name, function_descriptor);

    if (dependencies.size() > 0) {
      waiter_.Wait(dependencies, [seq_no, this]() {
        RAY_CHECK(boost::this_thread::get_id() == main_thread_id_);
        auto it = pending_actor_tasks_.find(seq_no);
        if (it != pending_actor_tasks_.end()) {
          it->second.MarkDependenciesSatisfied();
          ScheduleRequests();
        }
      });
    }
    ScheduleRequests();
  }

  size_t Steal(rpc::StealTasksReply *reply) {
    RAY_CHECK(false) << "Cannot steal actor tasks";
    // The return instruction will never be executed, but we need to include it
    // nonetheless because this is a non-void function.
    return 0;
  }

  // We don't allow the cancellation of actor tasks, so invoking CancelTaskIfFound
  // results in a fatal error.
  bool CancelTaskIfFound(TaskID task_id) {
    RAY_CHECK(false) << "Cannot cancel actor tasks";
    // The return instruction will never be executed, but we need to include it
    // nonetheless because this is a non-void function.
    return false;
  }

  /// Schedules as many requests as possible in sequence.
  void ScheduleRequests() {
    // Cancel any stale requests that the client doesn't need any longer.
    while (!pending_actor_tasks_.empty() &&
           pending_actor_tasks_.begin()->first < next_seq_no_) {
      auto head = pending_actor_tasks_.begin();
      RAY_LOG(ERROR) << "Cancelling stale RPC with seqno "
                     << pending_actor_tasks_.begin()->first << " < " << next_seq_no_;
      head->second.Cancel();
      pending_actor_tasks_.erase(head);
    }

    // Process as many in-order requests as we can.
    while (!pending_actor_tasks_.empty() &&
           pending_actor_tasks_.begin()->first == next_seq_no_ &&
           pending_actor_tasks_.begin()->second.CanExecute()) {
      auto head = pending_actor_tasks_.begin();
      auto request = head->second;

      if (is_asyncio_) {
        // Process async actor task.
        auto fiber = fiber_state_manager_->GetFiber(request.ConcurrencyGroupName(),
                                                    request.FunctionDescriptor());
        fiber->EnqueueFiber([request]() mutable { request.Accept(); });
      } else {
        // Process actor tasks.
        RAY_CHECK(pool_manager_ != nullptr);
        auto pool = pool_manager_->GetPool(request.ConcurrencyGroupName(),
                                           request.FunctionDescriptor());
        if (pool == nullptr) {
          request.Accept();
        } else {
          pool->PostBlocking([request]() mutable { request.Accept(); });
        }
      }
      pending_actor_tasks_.erase(head);
      next_seq_no_++;
    }

    if (pending_actor_tasks_.empty() ||
        !pending_actor_tasks_.begin()->second.CanExecute()) {
      // No timeout for object dependency waits.
      wait_timer_.cancel();
    } else {
      // Set a timeout on the queued tasks to avoid an infinite wait on failure.
      wait_timer_.expires_from_now(boost::posix_time::seconds(reorder_wait_seconds_));
      RAY_LOG(DEBUG) << "waiting for " << next_seq_no_ << " queue size "
                     << pending_actor_tasks_.size();
      wait_timer_.async_wait([this](const boost::system::error_code &error) {
        if (error == boost::asio::error::operation_aborted) {
          return;  // time deadline was adjusted
        }
        OnSequencingWaitTimeout();
      });
    }
  }

 private:
  /// Called when we time out waiting for an earlier task to show up.
  void OnSequencingWaitTimeout() {
    RAY_CHECK(boost::this_thread::get_id() == main_thread_id_);
    RAY_LOG(ERROR) << "timed out waiting for " << next_seq_no_
                   << ", cancelling all queued tasks";
    while (!pending_actor_tasks_.empty()) {
      auto head = pending_actor_tasks_.begin();
      head->second.Cancel();
      next_seq_no_ = std::max(next_seq_no_, head->first + 1);
      pending_actor_tasks_.erase(head);
    }
  }

  /// Max time in seconds to wait for dependencies to show up.
  const int64_t reorder_wait_seconds_ = 0;
  /// Sorted map of (accept, rej) task callbacks keyed by their sequence number.
  std::map<int64_t, InboundRequest> pending_actor_tasks_;
  /// The next sequence number we are waiting for to arrive.
  int64_t next_seq_no_ = 0;
  /// Timer for waiting on dependencies. Note that this is set on the task main
  /// io service, which is fine since it only ever fires if no tasks are running.
  boost::asio::deadline_timer wait_timer_;
  /// The id of the thread that constructed this scheduling queue.
  boost::thread::id main_thread_id_;
  /// Reference to the waiter owned by the task receiver.
  DependencyWaiter &waiter_;
  /// If concurrent calls are allowed, holds the pools for executing these tasks.
  std::shared_ptr<PoolManager> pool_manager_;
  /// Whether we should enqueue requests into asyncio pool. Setting this to true
  /// will instantiate all tasks as fibers that can be yielded.
  bool is_asyncio_ = false;
  /// Manage the running fiber states of actors in this worker. It works with
  /// python asyncio if this is an asyncio actor.
  std::unique_ptr<FiberStateManager> fiber_state_manager_;

  friend class SchedulingQueueTest;
};

/// Used to implement the non-actor task queue. These tasks do not have ordering
/// constraints.
class NormalSchedulingQueue : public SchedulingQueue {
 public:
  NormalSchedulingQueue(){};

  void Stop() {
    // No-op
  }

  bool TaskQueueEmpty() const {
    absl::MutexLock lock(&mu_);
    return pending_normal_tasks_.empty();
  }

  // Returns the current size of the task queue.
  size_t Size() const {
    absl::MutexLock lock(&mu_);
    return pending_normal_tasks_.size();
  }

  /// Add a new task's callbacks to the worker queue.
  void Add(
      int64_t seq_no, int64_t client_processed_up_to,
      std::function<void(rpc::SendReplyCallback)> accept_request,
      std::function<void(rpc::SendReplyCallback)> reject_request,
      rpc::SendReplyCallback send_reply_callback,
      const std::string &concurrency_group_name = "",
      const FunctionDescriptor &function_descriptor = FunctionDescriptorBuilder::Empty(),
      std::function<void(rpc::SendReplyCallback)> steal_request = nullptr,
      TaskID task_id = TaskID::Nil(),

      const std::vector<rpc::ObjectReference> &dependencies = {}) {
    absl::MutexLock lock(&mu_);
    // Normal tasks should not have ordering constraints.
    RAY_CHECK(seq_no == -1);
    // Create a InboundRequest object for the new task, and add it to the queue.

    pending_normal_tasks_.push_back(InboundRequest(
        std::move(accept_request), std::move(reject_request), std::move(steal_request),
        std::move(send_reply_callback), task_id, dependencies.size() > 0,
        /*concurrency_group_name=*/"", function_descriptor));
  }

  /// Steal up to max_tasks tasks by removing them from the queue and responding to the
  /// owner.
  size_t Steal(rpc::StealTasksReply *reply) {
    size_t tasks_stolen = 0;

    absl::MutexLock lock(&mu_);

    if (pending_normal_tasks_.size() <= 1) {
      RAY_LOG(DEBUG) << "We don't have enough tasks to steal, so we return early!";
      return tasks_stolen;
    }

    size_t half = pending_normal_tasks_.size() / 2;

    for (tasks_stolen = 0; tasks_stolen < half; tasks_stolen++) {
      RAY_CHECK(!pending_normal_tasks_.empty());
      InboundRequest tail = pending_normal_tasks_.back();
      pending_normal_tasks_.pop_back();
      int stolen_task_ids = reply->stolen_tasks_ids_size();
      tail.Steal(reply);
      RAY_CHECK(reply->stolen_tasks_ids_size() == stolen_task_ids + 1);
    }

    return tasks_stolen;
  }

  // Search for an InboundRequest associated with the task that we are trying to cancel.
  // If found, remove the InboundRequest from the queue and return true. Otherwise,
  // return false.
  bool CancelTaskIfFound(TaskID task_id) {
    absl::MutexLock lock(&mu_);
    for (std::deque<InboundRequest>::reverse_iterator it = pending_normal_tasks_.rbegin();
         it != pending_normal_tasks_.rend(); ++it) {
      if (it->TaskID() == task_id) {
        pending_normal_tasks_.erase(std::next(it).base());
        return true;
      }
    }
    return false;
  }

  /// Schedules as many requests as possible in sequence.
  void ScheduleRequests() {
    while (true) {
      InboundRequest head;
      {
        absl::MutexLock lock(&mu_);
        if (!pending_normal_tasks_.empty()) {
          head = pending_normal_tasks_.front();
          pending_normal_tasks_.pop_front();
        } else {
          return;
        }
      }
      head.Accept();
    }
  }

 private:
  /// Protects access to the dequeue below.
  mutable absl::Mutex mu_;
  /// Queue with (accept, rej) callbacks for non-actor tasks
  std::deque<InboundRequest> pending_normal_tasks_ GUARDED_BY(mu_);
  friend class SchedulingQueueTest;
};

class CoreWorkerDirectTaskReceiver {
 public:
  using TaskHandler =
      std::function<Status(const TaskSpecification &task_spec,
                           const std::shared_ptr<ResourceMappingType> resource_ids,
                           std::vector<std::shared_ptr<RayObject>> *return_objects,
                           ReferenceCounter::ReferenceTableProto *borrower_refs,
                           bool *is_application_level_error)>;

  using OnTaskDone = std::function<Status()>;

  CoreWorkerDirectTaskReceiver(WorkerContext &worker_context,
                               instrumented_io_context &main_io_service,
                               const TaskHandler &task_handler,
                               const OnTaskDone &task_done)
      : worker_context_(worker_context),
        task_handler_(task_handler),
        task_main_io_service_(main_io_service),
        task_done_(task_done),
        pool_manager_(std::make_shared<PoolManager>()) {}

  /// Initialize this receiver. This must be called prior to use.
  void Init(std::shared_ptr<rpc::CoreWorkerClientPool>, rpc::Address rpc_address,
            std::shared_ptr<DependencyWaiter> dependency_waiter);

  /// Handle a `PushTask` request. If it's an actor request, this function will enqueue
  /// the task and then start scheduling the requests to begin the execution. If it's a
  /// non-actor request, this function will just enqueue the task.
  ///
  /// \param[in] request The request message.
  /// \param[out] reply The reply message.
  /// \param[in] send_reply_callback The callback to be called when the request is done.
  void HandleTask(const rpc::PushTaskRequest &request, rpc::PushTaskReply *reply,
                  rpc::SendReplyCallback send_reply_callback);

  /// Pop tasks from the queue and execute them sequentially
  void RunNormalTasksFromQueue();

  /// Handle a `StealTask` request.
  ///
  /// \param[in] request The request message.
  /// \param[out] reply The reply message.
  /// \param[in] send_reply_callback The callback to be called when the request is done.
  void HandleStealTasks(const rpc::StealTasksRequest &request,
                        rpc::StealTasksReply *reply,
                        rpc::SendReplyCallback send_reply_callback);

  bool CancelQueuedNormalTask(TaskID task_id);

  void Stop();

 protected:
  /// Cache the concurrency groups of actors.
  absl::flat_hash_map<ActorID, std::vector<ConcurrencyGroup>> concurrency_groups_cache_;

 private:
  // Worker context.
  WorkerContext &worker_context_;
  /// The callback function to process a task.
  TaskHandler task_handler_;
  /// The IO event loop for running tasks on.
  instrumented_io_context &task_main_io_service_;
  /// The callback function to be invoked when finishing a task.
  OnTaskDone task_done_;
  /// Shared pool for producing new core worker clients.
  std::shared_ptr<rpc::CoreWorkerClientPool> client_pool_;
  /// Address of our RPC server.
  rpc::Address rpc_address_;
  /// Shared waiter for dependencies required by incoming tasks.
  std::shared_ptr<DependencyWaiter> waiter_;
  /// Queue of pending requests per actor handle.
  /// TODO(ekl) GC these queues once the handle is no longer active.
  std::unordered_map<WorkerID, std::unique_ptr<SchedulingQueue>> actor_scheduling_queues_;
  // Queue of pending normal (non-actor) tasks.
  std::unique_ptr<SchedulingQueue> normal_scheduling_queue_ =
      std::unique_ptr<SchedulingQueue>(new NormalSchedulingQueue());
  /// The max number of concurrent calls to allow for fiber mode.
  /// 0 indicates that the value is not set yet.
  int fiber_max_concurrency_ = 0;

  /// If concurrent calls are allowed, holds the pools for executing these tasks.
  std::shared_ptr<PoolManager> pool_manager_;
  /// Whether this actor use asyncio for concurrency.
  bool is_asyncio_ = false;

  /// Set the max concurrency for fiber actor.
  /// This should be called once for the actor creation task.
  void SetMaxActorConcurrency(bool is_asyncio, int fiber_max_concurrency);
};

}  // namespace core
}  // namespace ray<|MERGE_RESOLUTION|>--- conflicted
+++ resolved
@@ -238,7 +238,11 @@
     /// client to the actor is available.
     absl::optional<rpc::KillActorRequest> pending_force_kill;
 
-<<<<<<< HEAD
+    /// Stores all callbacks of inflight tasks. Note that this doesn't include tasks
+    /// without replies.
+    std::unordered_map<TaskID, rpc::ClientCallback<rpc::PushTaskReply>>
+        inflight_task_callbacks;
+
     /// The max number limit of task capacity used for back pressure.
     /// If the number of tasks in requests >= max_pending_calls, it can't continue to
     /// push task to ClientQueue.
@@ -246,12 +250,6 @@
 
     /// The current task number in this client queue.
     int32_t cur_pending_calls = 0;
-=======
-    /// Stores all callbacks of inflight tasks. Note that this doesn't include tasks
-    /// without replies.
-    std::unordered_map<TaskID, rpc::ClientCallback<rpc::PushTaskReply>>
-        inflight_task_callbacks;
->>>>>>> e6ae08f4
   };
 
   /// Push a task to a remote actor via the given client.
