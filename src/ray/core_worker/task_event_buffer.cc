--- conflicted
+++ resolved
@@ -90,14 +90,11 @@
     *(dst_state_update->mutable_error_info()) = *state_update_->error_info_;
   }
 
-<<<<<<< HEAD
-=======
   if (state_update_->task_log_info_.has_value()) {
     dst_state_update->mutable_task_log_info()->MergeFrom(
         state_update_->task_log_info_.value());
   }
 
->>>>>>> 42bb0357
   return false;
 }
 
