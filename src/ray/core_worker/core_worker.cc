--- conflicted
+++ resolved
@@ -232,11 +232,7 @@
   if (RayConfig::instance().task_events_report_interval_ms() > 0) {
     auto task_event_gcs_client = std::make_unique<gcs::GcsClient>(options_.gcs_options);
     task_event_buffer_ =
-<<<<<<< HEAD
-        std::make_shared<worker::TaskEventBufferImpl>(std::move(task_event_gcs_client));
-=======
         std::make_unique<worker::TaskEventBufferImpl>(std::move(task_event_gcs_client));
->>>>>>> 73b82310
     if (!task_event_buffer_->Start().ok()) {
       task_event_buffer_.reset();
     }
@@ -357,11 +353,7 @@
       },
       push_error_callback,
       RayConfig::instance().max_lineage_bytes(),
-<<<<<<< HEAD
-      task_event_buffer_));
-=======
       task_event_buffer_.get()));
->>>>>>> 73b82310
 
   // Create an entry for the driver task in the task table. This task is
   // added immediately with status RUNNING. This allows us to push errors
