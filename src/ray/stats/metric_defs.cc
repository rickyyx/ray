// Copyright 2017 The Ray Authors.
//
// Licensed under the Apache License, Version 2.0 (the "License");
// you may not use this file except in compliance with the License.
// You may obtain a copy of the License at
//
//  http://www.apache.org/licenses/LICENSE-2.0
//
// Unless required by applicable law or agreed to in writing, software
// distributed under the License is distributed on an "AS IS" BASIS,
// WITHOUT WARRANTIES OR CONDITIONS OF ANY KIND, either express or implied.
// See the License for the specific language governing permissions and
// limitations under the License.

#include "ray/stats/metric_defs.h"

namespace ray {

namespace stats {

/// The definitions of metrics that you can use everywhere.
///
/// There are 4 types of metric:
///   Histogram: Histogram distribution of metric points.
///   Gauge: Keeps the last recorded value, drops everything before.
///   Count: The count of the number of metric points.
///   Sum: A sum up of the metric points.
///
/// You can follow these examples to define your metrics.

/// NOTE: When adding a new metric, add the metric name to the _METRICS list in
/// python/ray/tests/test_metrics_agent.py to ensure that its existence is tested.

/// Tracks tasks by state, including pending, running, and finished tasks.
/// This metric may be recorded from multiple components processing the task in Ray,
/// including the submitting core worker, executor core worker, and pull manager.
///
/// To avoid metric collection conflicts between components reporting on the same task,
/// we use the "Source" required label.
DEFINE_stats(
    tasks,
    "Current number of tasks currently in a particular state.",
    // State: the task state, as described by rpc::TaskState proto in common.proto.
    // Name: the name of the function called.
    // Source: component reporting, e.g., "core_worker", "executor", or "pull_manager".
    ("State", "Name", "Source"),
    (),
    ray::stats::GAUGE);

/// Tracks actors by state, including pending, running, and idle actors.
///
/// To avoid metric collection conflicts between components reporting on the same task,
/// we use the "Source" required label.
DEFINE_stats(actors,
             "Current number of actors currently in a particular state.",
             // State: the actor state, which is from rpc::ActorTableData::ActorState,
             // but can also be RUNNING_TASK, RUNNING_IN_RAY_GET, and RUNNING_IN_RAY_WAIT.
             // Name: the name of actor class.
             // Source: component reporting, e.g., "gcs" or "executor".
             ("State", "Name", "Source"),
             (),
             ray::stats::GAUGE);

/// Event stats
DEFINE_stats(operation_count, "operation count", ("Method"), (), ray::stats::GAUGE);
DEFINE_stats(
    operation_run_time_ms, "operation execution time", ("Method"), (), ray::stats::GAUGE);
DEFINE_stats(
    operation_queue_time_ms, "operation queuing time", ("Method"), (), ray::stats::GAUGE);
DEFINE_stats(operation_active_count,
             "activate operation number",
             ("Method"),
             (),
             ray::stats::GAUGE);

/// GRPC server
DEFINE_stats(grpc_server_req_process_time_ms,
             "Request latency in grpc server",
             ("Method"),
             (),
             ray::stats::GAUGE);
DEFINE_stats(grpc_server_req_new,
             "New request number in grpc server",
             ("Method"),
             (),
             ray::stats::COUNT);
DEFINE_stats(grpc_server_req_handling,
             "Request number are handling in grpc server",
             ("Method"),
             (),
             ray::stats::COUNT);
DEFINE_stats(grpc_server_req_finished,
             "Finished request number in grpc server",
             ("Method"),
             (),
             ray::stats::COUNT);

/// Object Manager.
DEFINE_stats(object_manager_bytes,
             "Number of bytes pushed or received by type {PushedFromLocalPlasma, "
             "PushedFromLocalDisk, Received}.",
             ("Type"),
             (),
             ray::stats::GAUGE);

DEFINE_stats(object_manager_received_chunks,
             "Number object chunks received broken per type {Total, FailedTotal, "
             "FailedCancelled, FailedPlasmaFull}.",
             ("Type"),
             (),
             ray::stats::GAUGE);

/// Pull Manager
DEFINE_stats(
    pull_manager_usage_bytes,
    "The total number of bytes usage broken per type {Available, BeingPulled, Pinned}",
    ("Type"),
    (),
    ray::stats::GAUGE);
DEFINE_stats(pull_manager_requested_bundles,
             "Number of requested bundles broken per type {Get, Wait, TaskArgs}.",
             ("Type"),
             (),
             ray::stats::GAUGE);
DEFINE_stats(pull_manager_requests,
             "Number of pull requests broken per type {Queued, Active, Pinned}.",
             ("Type"),
             (),
             ray::stats::GAUGE);
DEFINE_stats(pull_manager_active_bundles,
             "Number of active bundle requests",
             (),
             (),
             ray::stats::GAUGE);
DEFINE_stats(pull_manager_retries_total,
             "Number of cumulative pull retries.",
             (),
             (),
             ray::stats::GAUGE);
DEFINE_stats(
    pull_manager_num_object_pins,
    "Number of object pin attempts by the pull manager, can be {Success, Failure}.",
    ("Type"),
    (),
    ray::stats::GAUGE);
DEFINE_stats(pull_manager_object_request_time_ms,
             "Time between initial object pull request and local pinning of the object. ",
             ("Type"),
             ({1, 10, 100, 1000, 10000}),
             ray::stats::HISTOGRAM);

/// Push Manager
DEFINE_stats(push_manager_in_flight_pushes,
             "Number of in flight object push requests.",
             (),
             (),
             ray::stats::GAUGE);
DEFINE_stats(push_manager_chunks,
             "Number of object chunks transfer broken per type {InFlight, Remaining}.",
             ("Type"),
             (),
             ray::stats::GAUGE);

/// Scheduler
DEFINE_stats(
    scheduler_tasks,
    "Number of tasks waiting for scheduling broken per state {Cancelled, Executing, "
    "Waiting, Dispatched, Received}.",
    ("State"),
    (),
    ray::stats::GAUGE);
DEFINE_stats(scheduler_unscheduleable_tasks,
             "Number of pending tasks (not scheduleable tasks) broken per reason "
             "{Infeasible, WaitingForResources, "
             "WaitingForPlasmaMemory, WaitingForRemoteResources, WaitingForWorkers}.",
             ("Reason"),
             (),
             ray::stats::GAUGE);
DEFINE_stats(scheduler_failed_worker_startup_total,
             "Number of tasks that fail to be scheduled because workers were not "
             "available. Labels are broken per reason {JobConfigMissing, "
             "RegistrationTimedOut, RateLimited}",
             ("Reason"),
             (),
             ray::stats::GAUGE);

/// Raylet Resource Manager
DEFINE_stats(resources,
             // TODO(sang): Support placement_group_reserved_available | used
             "Logical Ray resources broken per state {AVAILABLE, USED}",
             ("Name", "State"),
             (),
             ray::stats::GAUGE);

/// Local Object Manager
DEFINE_stats(
    spill_manager_objects,
    "Number of local objects broken per state {Pinned, PendingRestore, PendingSpill}.",
    ("State"),
    (),
    ray::stats::GAUGE);
DEFINE_stats(spill_manager_objects_bytes,
             "Byte size of local objects broken per state {Pinned, PendingSpill}.",
             ("State"),
             (),
             ray::stats::GAUGE);
DEFINE_stats(spill_manager_request_total,
             "Number of {spill, restore} requests.",
             ("Type"),
             (),
             ray::stats::GAUGE);
DEFINE_stats(spill_manager_throughput_mb,
             "The throughput of {spill, restore} requests in MB.",
             ("Type"),
             (),
             ray::stats::GAUGE);

/// GCS Storage
DEFINE_stats(gcs_storage_operation_latency_ms,
             "Time to invoke an operation on Gcs storage",
             ("Operation"),
             ({0.1, 1, 10, 100, 1000, 10000}, ),
             ray::stats::HISTOGRAM);
DEFINE_stats(gcs_storage_operation_count,
             "Number of operations invoked on Gcs storage",
             ("Operation"),
             (),
             ray::stats::COUNT);

/// Object store
<<<<<<< HEAD
DEFINE_stats(object_store_memory,
             "Object store memory by various sub-kinds on this node",
             /// Location:
             ///    - MMAP_SHM: currently in shared memory(e.g. /dev/shm).
             ///    - MMAP_DISK: memory that's fallback allocated on mmapped disk,
             ///      e.g. /tmp.
             ///    - WORKER_HEAP: memory incurred due to inline objects, i.e.
             ///      inlined return values, placeholders for objects stored in plasma
             ///      store.
             ///    - SPILLED: current number of bytes from objects spilled
             ///      to external storage. Note this might be smaller than
             ///      the physical storage incurred on the external storage because
             ///      Ray might fuse spilled objects into a single file, so a deleted
             ///      spill object might still exist in the spilled file. Check
             ///      spilled object fusing for more details.
             /// ObjectState:
             ///    - SEALED: sealed objects bytes (could be MMAP_SHM or MMAP_DISK)
             ///    - UNSEALED: unsealed objects bytes (could be MMAP_SHM or MMAP_DISK)
             (ray::stats::LocationKey.name(), ray::stats::ObjectStateKey.name()),
             (),
             ray::stats::GAUGE);
=======
DEFINE_stats(
    object_store_memory,
    "Object store memory by various sub-kinds on this node",
    /// Location:
    ///    - MMAP_SHM: currently in shared memory(e.g. /dev/shm).
    ///    - MMAP_DISK: memory that's fallback allocated on mmapped disk,
    ///      e.g. /tmp.
    ///    - WORKER_HEAP: inline objects on worker heap memory (e.g. placeholders
    ///      for plasma store objects, returned objects inlined after task finishes)
    ///    - SPILLED: current number of bytes from objects spilled
    ///      to external storage. Note this might be smaller than
    ///      the physical storage incurred on the external storage because
    ///      Ray might fuse spilled objects into a single file, so a deleted
    ///      spill object might still exist in the spilled file. Check
    ///      spilled object fusing for more details.
    /// ObjectState:
    ///    - SEALED: sealed objects bytes (could be MMAP_SHM or MMAP_DISK)
    ///    - UNSEALED: unsealed objects bytes (could be MMAP_SHM or MMAP_DISK)
    (ray::stats::LocationKey.name(), ray::stats::ObjectStateKey.name()),
    (),
    ray::stats::GAUGE);
>>>>>>> 1822e4c0

/// Placement Group
// The end to end placement group creation latency.
// The time from placement group creation request has received
// <-> Placement group creation succeeds (meaning all resources
// are committed to nodes and available).
DEFINE_stats(gcs_placement_group_creation_latency_ms,
             "end to end latency of placement group creation",
             (),
             ({0.1, 1, 10, 100, 1000, 10000}, ),
             ray::stats::HISTOGRAM);
// The time from placement group scheduling has started
// <-> Placement group creation succeeds.
DEFINE_stats(gcs_placement_group_scheduling_latency_ms,
             "scheduling latency of placement groups",
             (),
             ({0.1, 1, 10, 100, 1000, 10000}, ),
             ray::stats::HISTOGRAM);
DEFINE_stats(gcs_placement_group_count,
             "Number of placement groups broken down by state in {Registered, Pending, "
             "Infeasible}",
             ("State"),
             (),
             ray::stats::GAUGE);

/// GCS Actor Manager
DEFINE_stats(gcs_actors_count,
             "Number of actors per state {Created, Destroyed, Unresolved, Pending}",
             ("State"),
             (),
             ray::stats::GAUGE);

/// Memory Manager
DEFINE_stats(memory_manager_worker_eviction_total,
             "Total worker eviction events broken per work type {Actor, Task}",
             ("Type"),
             (),
             ray::stats::COUNT);
}  // namespace stats

}  // namespace ray<|MERGE_RESOLUTION|>--- conflicted
+++ resolved
@@ -228,7 +228,6 @@
              ray::stats::COUNT);
 
 /// Object store
-<<<<<<< HEAD
 DEFINE_stats(object_store_memory,
              "Object store memory by various sub-kinds on this node",
              /// Location:
@@ -250,29 +249,6 @@
              (ray::stats::LocationKey.name(), ray::stats::ObjectStateKey.name()),
              (),
              ray::stats::GAUGE);
-=======
-DEFINE_stats(
-    object_store_memory,
-    "Object store memory by various sub-kinds on this node",
-    /// Location:
-    ///    - MMAP_SHM: currently in shared memory(e.g. /dev/shm).
-    ///    - MMAP_DISK: memory that's fallback allocated on mmapped disk,
-    ///      e.g. /tmp.
-    ///    - WORKER_HEAP: inline objects on worker heap memory (e.g. placeholders
-    ///      for plasma store objects, returned objects inlined after task finishes)
-    ///    - SPILLED: current number of bytes from objects spilled
-    ///      to external storage. Note this might be smaller than
-    ///      the physical storage incurred on the external storage because
-    ///      Ray might fuse spilled objects into a single file, so a deleted
-    ///      spill object might still exist in the spilled file. Check
-    ///      spilled object fusing for more details.
-    /// ObjectState:
-    ///    - SEALED: sealed objects bytes (could be MMAP_SHM or MMAP_DISK)
-    ///    - UNSEALED: unsealed objects bytes (could be MMAP_SHM or MMAP_DISK)
-    (ray::stats::LocationKey.name(), ray::stats::ObjectStateKey.name()),
-    (),
-    ray::stats::GAUGE);
->>>>>>> 1822e4c0
 
 /// Placement Group
 // The end to end placement group creation latency.
