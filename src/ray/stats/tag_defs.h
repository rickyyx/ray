// Copyright 2017 The Ray Authors.
//
// Licensed under the Apache License, Version 2.0 (the "License");
// you may not use this file except in compliance with the License.
// You may obtain a copy of the License at
//
//  http://www.apache.org/licenses/LICENSE-2.0
//
// Unless required by applicable law or agreed to in writing, software
// distributed under the License is distributed on an "AS IS" BASIS,
// WITHOUT WARRANTIES OR CONDITIONS OF ANY KIND, either express or implied.
// See the License for the specific language governing permissions and
// limitations under the License.

#pragma once

/// The definitions of tag keys that you can use every where.
/// You can follow these examples to define and register your tag keys.

using TagKeyType = opencensus::tags::TagKey;
using TagsType = std::vector<std::pair<opencensus::tags::TagKey, std::string>>;

extern const TagKeyType ComponentKey;

extern const TagKeyType JobNameKey;

extern const TagKeyType CustomKey;

extern const TagKeyType NodeAddressKey;

extern const TagKeyType VersionKey;

extern const TagKeyType LanguageKey;

extern const TagKeyType WorkerPidKey;

extern const TagKeyType DriverPidKey;

extern const TagKeyType ResourceNameKey;

extern const TagKeyType ActorIdKey;

extern const TagKeyType WorkerIdKey;

extern const TagKeyType JobIdKey;

extern const TagKeyType SessionNameKey;

extern const TagKeyType NameKey;

// Object store memory location tag constants
extern const TagKeyType LocationKey;
constexpr char kObjectLocMmapShm[] = "MMAP_SHM";
constexpr char kObjectLocMmapDisk[] = "MMAP_DISK";
constexpr char kObjectLocSpilled[] = "SPILLED";
<<<<<<< HEAD
=======
constexpr char kObjectLocWorkerHeap[] = "WORKER_HEAP";
>>>>>>> 1822e4c0

// Object store memory sealed/unsealed tag
extern const TagKeyType ObjectStateKey;
constexpr char kObjectSealed[] = "SEALED";
constexpr char kObjectUnsealed[] = "UNSEALED";<|MERGE_RESOLUTION|>--- conflicted
+++ resolved
@@ -53,10 +53,7 @@
 constexpr char kObjectLocMmapShm[] = "MMAP_SHM";
 constexpr char kObjectLocMmapDisk[] = "MMAP_DISK";
 constexpr char kObjectLocSpilled[] = "SPILLED";
-<<<<<<< HEAD
-=======
 constexpr char kObjectLocWorkerHeap[] = "WORKER_HEAP";
->>>>>>> 1822e4c0
 
 // Object store memory sealed/unsealed tag
 extern const TagKeyType ObjectStateKey;
