--- conflicted
+++ resolved
@@ -338,29 +338,6 @@
   auto limit = request.has_limit() ? request.limit() : -1;
   RAY_LOG(DEBUG) << "Getting all actor info.";
   ++counts_[CountType::GET_ALL_ACTOR_INFO_REQUEST];
-<<<<<<< HEAD
-  // We store actors in memory from dead jobs as well, until a GC limit by
-  // RAY_maximum_gcs_destroyed_actor_cached_count.
-  // So we don't need to read from gcs table.
-  auto total_actors = registered_actors_.size() + destroyed_actors_.size();
-  reply->set_total(total_actors);
-
-  auto count = 0;
-  for (const auto &iter : registered_actors_) {
-    if (limit != -1 && count >= limit) {
-      break;
-    }
-    count += 1;
-    *reply->add_actor_table_data() = iter.second->GetActorTableData();
-  }
-
-  for (const auto &iter : destroyed_actors_) {
-    if (limit != -1 && count >= limit) {
-      break;
-    }
-    count += 1;
-    *reply->add_actor_table_data() = iter.second->GetActorTableData();
-=======
 
   const auto filter_fn = [](const rpc::GetAllActorInfoRequest::Filters &filters,
                             const rpc::ActorTableData &data) {
@@ -378,87 +355,42 @@
     return true;
   };
 
-  if (request.show_dead_jobs() == false) {
-    auto total_actors = registered_actors_.size() + destroyed_actors_.size();
-    reply->set_total(total_actors);
-
-    auto count = 0;
-    auto num_filtered = 0;
-    for (const auto &iter : registered_actors_) {
-      if (limit != -1 && count >= limit) {
-        break;
-      }
-
-      // With filters, skip the actor if it doesn't match the filter.
-      if (request.has_filters() &&
-          !filter_fn(request.filters(), iter.second->GetActorTableData())) {
-        ++num_filtered;
-        continue;
-      }
-
-      count += 1;
-      *reply->add_actor_table_data() = iter.second->GetActorTableData();
-    }
-
-    for (const auto &iter : destroyed_actors_) {
-      if (limit != -1 && count >= limit) {
-        break;
-      }
-      // With filters, skip the actor if it doesn't match the filter.
-      if (request.has_filters() &&
-          !filter_fn(request.filters(), iter.second->GetActorTableData())) {
-        ++num_filtered;
-        continue;
-      }
-
-      count += 1;
-      *reply->add_actor_table_data() = iter.second->GetActorTableData();
-    }
-    reply->set_num_filtered(num_filtered);
-    RAY_LOG(DEBUG) << "Finished getting all actor info.";
-    GCS_RPC_SEND_REPLY(send_reply_callback, reply, Status::OK());
-    return;
-  }
-
-  RAY_CHECK(request.show_dead_jobs());
-  // We don't maintain an in-memory cache of all actors which belong to dead
-  // jobs, so fetch it from redis.
-  Status status = gcs_table_storage_->ActorTable().GetAll(
-      [reply, send_reply_callback, limit, request, filter_fn](
-          absl::flat_hash_map<ActorID, rpc::ActorTableData> &&result) {
-        auto total_actors = result.size();
-
-        reply->set_total(total_actors);
-        auto arena = reply->GetArena();
-        RAY_CHECK(arena != nullptr);
-        auto ptr = google::protobuf::Arena::Create<
-            absl::flat_hash_map<ActorID, rpc::ActorTableData>>(arena, std::move(result));
-        auto count = 0;
-        auto num_filtered = 0;
-        for (const auto &pair : *ptr) {
-          if (limit != -1 && count >= limit) {
-            break;
-          }
-          // With filters, skip the actor if it doesn't match the filter.
-          if (request.has_filters() && !filter_fn(request.filters(), pair.second)) {
-            ++num_filtered;
-            continue;
-          }
-          count += 1;
-
-          // TODO yic: Fix const cast
-          reply->mutable_actor_table_data()->UnsafeArenaAddAllocated(
-              const_cast<rpc::ActorTableData *>(&pair.second));
-        }
-        reply->set_num_filtered(num_filtered);
-        GCS_RPC_SEND_REPLY(send_reply_callback, reply, Status::OK());
-        RAY_LOG(DEBUG) << "Finished getting all actor info.";
-      });
-  if (!status.ok()) {
-    // Send the response to unblock the sender and free the request.
-    GCS_RPC_SEND_REPLY(send_reply_callback, reply, status);
->>>>>>> 818ac9f4
-  }
+  auto total_actors = registered_actors_.size() + destroyed_actors_.size();
+  reply->set_total(total_actors);
+
+  auto count = 0;
+  auto num_filtered = 0;
+  for (const auto &iter : registered_actors_) {
+    if (limit != -1 && count >= limit) {
+      break;
+    }
+
+    // With filters, skip the actor if it doesn't match the filter.
+    if (request.has_filters() &&
+        !filter_fn(request.filters(), iter.second->GetActorTableData())) {
+      ++num_filtered;
+      continue;
+    }
+
+    count += 1;
+    *reply->add_actor_table_data() = iter.second->GetActorTableData();
+  }
+
+  for (const auto &iter : destroyed_actors_) {
+    if (limit != -1 && count >= limit) {
+      break;
+    }
+    // With filters, skip the actor if it doesn't match the filter.
+    if (request.has_filters() &&
+        !filter_fn(request.filters(), iter.second->GetActorTableData())) {
+      ++num_filtered;
+      continue;
+    }
+
+    count += 1;
+    *reply->add_actor_table_data() = iter.second->GetActorTableData();
+  }
+  reply->set_num_filtered(num_filtered);
   RAY_LOG(DEBUG) << "Finished getting all actor info.";
   GCS_RPC_SEND_REPLY(send_reply_callback, reply, Status::OK());
 }
