--- conflicted
+++ resolved
@@ -86,14 +86,14 @@
     }
   }
 
-<<<<<<< HEAD
   void CheckNodeLabels(const rpc::autoscaler::NodeState &node_state,
                        const std::unordered_map<std::string, std::string> &labels) {
     ASSERT_EQ(node_state.dynamic_labels_size(), labels.size());
     for (const auto &label : labels) {
       ASSERT_EQ(node_state.dynamic_labels().at(label.first), label.second);
     }
-=======
+  }
+
   void RequestClusterResourceConstraint(
       const rpc::ClusterResourceConstraint &constraint) {
     rpc::autoscaler::RequestClusterResourceConstraintRequest request;
@@ -103,7 +103,6 @@
         [](ray::Status status, std::function<void()> f1, std::function<void()> f2) {};
     gcs_autoscaler_state_manager_->HandleRequestClusterResourceConstraint(
         request, &reply, send_reply_callback);
->>>>>>> 48bdb99b
   }
 
   rpc::autoscaler::GetClusterResourceStateReply GetClusterResourceStateSync() {
@@ -157,6 +156,15 @@
     return s.empty() ? "" : s.substr(0, s.size() - 1);
   }
 
+  std::string ShapeToString(const ResourceBundleMap &resource_map) {
+    std::stringstream ss;
+    std::map<std::string, double> sorted_m;
+    for (const auto &resource : resource_map) {
+      sorted_m[resource.first] = resource.second;
+    }
+    return ShapeToString(sorted_m);
+  }
+
   void CheckPendingRequests(
       const rpc::autoscaler::GetClusterResourceStateReply &reply,
       const std::unordered_map<std::string, int> &expect_requests_by_count) {
@@ -176,7 +184,6 @@
     }
   }
 
-<<<<<<< HEAD
   void UpdatePlacementGroupLoad(const std::vector<rpc::PlacementGroupTableData> &data) {
     std::shared_ptr<rpc::PlacementGroupLoad> load =
         std::make_shared<rpc::PlacementGroupLoad>();
@@ -244,25 +251,10 @@
     }
   }
 
-  std::string ShapeToString(const ResourceBundleMap &resource_map) {
-    std::stringstream ss;
-    std::map<std::string, double> sorted_m;
-    for (const auto &resource : resource_map) {
-      sorted_m[resource.first] = resource.second;
-    }
-
-    for (const auto &resource : sorted_m) {
-      ss << resource.first << ":" << resource.second << ",";
-    }
-    auto s = ss.str();
-    // Remove last ","
-    return s.empty() ? "" : s.substr(0, s.size() - 1);
-=======
   void CheckResourceRequest(const rpc::autoscaler::ResourceRequest &request,
                             const std::map<std::string, double> &expected_resources) {
     ASSERT_EQ(request.resources_bundle().size(), expected_resources.size());
     ASSERT_EQ(ShapeToString(request), ShapeToString(expected_resources));
->>>>>>> 48bdb99b
   }
 };
 
@@ -408,7 +400,6 @@
   }
 }
 
-<<<<<<< HEAD
 TEST_F(GcsAutoscalerStateManagerTest, TestGangResourceRequestsBasic) {
   auto node = Mocker::GenNodeInfo();
   node->mutable_resources_total()->insert({"CPU", 1});
@@ -491,10 +482,10 @@
                                             rpc::PlacementGroupTableData::PENDING)});
 
     auto reply = GetClusterResourceStateSync();
-    CheckGangResourceRequests(
-        reply,
-        {{/* no pg constraint */ "",
-          {/* from first */ {{"CPU", 1}, {"GPU", 2}}, /* from second */ {{"TPU", 1}}}}});
+    CheckGangResourceRequests(reply,
+                              {{/* no pg constraint */ "",
+                                {/* from first */ {{"CPU", 1}, {"GPU", 2}},
+                                 /* from second */ {{"TPU", 1}}}}});
   }
 }
 
@@ -524,7 +515,9 @@
                                     pg1.Binary(), rpc::PlacementStrategy::STRICT_SPREAD)
                                     ->DebugString(),
                                 {{{"CPU_failed_1", 1}}}}});
-=======
+  }
+}
+
 TEST_F(GcsAutoscalerStateManagerTest, TestClusterResourcesConstraint) {
   // Get empty cluster resources constraint.
   {
@@ -552,7 +545,6 @@
     ASSERT_EQ(reply.cluster_resource_constraints(0).min_bundles_size(), 1);
     CheckResourceRequest(reply.cluster_resource_constraints(0).min_bundles(0),
                          {{"CPU", 4}, {"GPU", 5}, {"TPU", 1}});
->>>>>>> 48bdb99b
   }
 }
 
