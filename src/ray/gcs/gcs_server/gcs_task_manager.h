--- conflicted
+++ resolved
@@ -162,8 +162,10 @@
   /// a single rpc::TaskEvents entry, as reported by multiple rpc calls from workers.
   ///
   /// When more than `RAY_task_events_max_num_task_in_gcs` task events are stored in the
-  /// the storage, older task events will be replaced by new task events, where older
-  /// task events are approximately task events that arrived in earlier rpc.
+  /// the storage, tasks with lower gc priority as specified by
+  /// `TaskEventGcPolicyInterface` will be evicted first. When new nevents from the
+  /// already evicted task attempts are reported to GCS, those events will also be
+  /// dropped.
   class GcsTaskManagerStorage {
     class TaskEventLocator;
     class JobTaskSummary;
@@ -234,17 +236,24 @@
     void MarkTasksFailedOnWorkerDead(const WorkerID &worker_id,
                                      const rpc::WorkerTableData &worker_failure_data);
 
+    /// Get the job task summary given a job id.
+    ///
+    /// Caller should make sure the job id exists by calling HasJob() first.
+    ///
+    /// \param job_id Job ID.
     const JobTaskSummary &GetJobTaskSummary(const JobID &job_id) const {
       auto it = job_task_summary_.find(job_id);
       RAY_CHECK(it != job_task_summary_.end());
       return it->second;
     }
 
+    /// Return if a job exists in the storage.
     bool HasJob(const JobID &job_id) const {
       auto it = job_task_summary_.find(job_id);
       return it != job_task_summary_.end();
     }
 
+    /// Return total number of profile events dropped from all jobs.
     size_t NumProfileEventsDropped() const {
       size_t num_profile_events_dropped = 0;
       for (const auto &job_summary : job_task_summary_) {
@@ -253,6 +262,7 @@
       return num_profile_events_dropped;
     }
 
+    /// Return total number of task attempts dropped from all jobs.
     size_t NumTaskAttemptsDropped() const {
       size_t num_task_attempts_dropped = 0;
       for (const auto &job_summary : job_task_summary_) {
@@ -262,6 +272,21 @@
     }
 
    private:
+    /// A helper class to locate a task event in the storage.
+    ///
+    /// Task events of each task attempt is stored in multiple lists in the storage. Each
+    /// list has a different GC priority, i.e. if the storage is full (in terms of task
+    /// attempts tracked), it will evict task events from the list with the lowest GC
+    /// priority. The GC priority and the number of task lists is specified by the
+    /// `TaskEventsGcPolicyInterface`.
+    ///
+    /// Each locator contains the iterator to the list and the index of the list.
+    /// - When a task event is added to the storage, a locator is created and added to the
+    /// indices.
+    /// - When a task event is removed from the storage, the locator is removed from the
+    /// indices.
+    /// - When a task event is updated, it might move between different lists, and the
+    /// locator will be updated accordingly.
     class TaskEventLocator {
      public:
       TaskEventLocator(std::list<rpc::TaskEvents>::iterator iter, size_t task_list_index)
@@ -282,28 +307,57 @@
       }
 
      private:
+      /// Iterator to the task list.
       std::list<rpc::TaskEvents>::iterator iter_;
+      /// Index of the task list.
       size_t task_list_index_;
     };
 
+    /// A helper class to summarize the stats of a job.
+    ///
+    /// This class contains stats of:
+    /// - Number of task attempts dropped, it's used to determine if task events should be
+    /// dropped if data from the task attempt is being already dropped.
+    /// - Number of profile events dropped.
     class JobTaskSummary {
      public:
+      /// Record a task attempt as dropped.
+      ///
+      /// \param task_attempt Task attempt.
       void RecordTaskAttemptDropped(const TaskAttempt &task_attempt) {
-        dropped_task_attempts_.insert(task_attempt);
+        auto inserted = dropped_task_attempts_.insert(task_attempt);
+        if (inserted.second) {
+          num_task_attempts_dropped_++;
+        }
       }
 
-      void RecordProfileEventsDropped(int32_t cnt) { num_profile_events_dropped += cnt; }
-
+      /// Record a number of profile event as dropped.
+      void RecordProfileEventsDropped(int32_t cnt) { num_profile_events_dropped_ += cnt; }
+
+      /// Return if a task attempt should be dropped.
+      ///
+      /// A task attempt should be dropped if some task events from the attempt are
+      /// already dropped.
       bool ShouldDropTaskAttempt(const TaskAttempt &task_attempt) const {
         return dropped_task_attempts_.count(task_attempt) > 0;
       }
 
-      size_t NumProfileEventsDropped() const { return num_profile_events_dropped; }
-
-      size_t NumTaskAttemptsDropped() const { return dropped_task_attempts_.size(); }
+      size_t NumProfileEventsDropped() const { return num_profile_events_dropped_; }
+
+      size_t NumTaskAttemptsDropped() const { return num_task_attempts_dropped_; }
+
+      /// Callback when job is finished.
+      ///
+      /// When a job is finished, there will be no more task events from the job. So we
+      /// can clear the cached dropped task attempts.
+      void OnJobEnds() { dropped_task_attempts_.clear(); }
 
      private:
-      int64_t num_profile_events_dropped = 0;
+      int64_t num_profile_events_dropped_ = 0;
+
+      bool is_job_done_ = false;
+
+      int64_t num_task_attempts_dropped_ = 0;
 
       absl::flat_hash_set<TaskAttempt> dropped_task_attempts_;
     };
@@ -320,27 +374,43 @@
                                        int64_t failed_ts,
                                        const rpc::RayErrorInfo &error_info);
 
-    /// Max number of task events allowed in the storage.
-    const size_t max_num_task_events_ = 0;
-
-    /// Reference to the counter map owned by the GcsTaskManager.
-    CounterMapThreadSafe<GcsTaskManagerCounter> &stats_counter_;
-
+    /// Update or init a task event locator for the task events.
+    ///
+    /// \param events_by_task Task events.
+    /// \return The task event locator.
     std::shared_ptr<TaskEventLocator> UpdateOrInitTaskEventLocator(
         rpc::TaskEvents &&events_by_task);
 
-    void UpdateExistingTaskEvent(const std::shared_ptr<TaskEventLocator> &loc,
-                                 const rpc::TaskEvents &task_events);
-
+    /// Update an existing task attempt given the locator and the task events.
+    ///
+    /// \param loc The task event locator.
+    /// \param task_events The task events updates for the task attempt.
+    void UpdateExistingTaskAttempt(const std::shared_ptr<TaskEventLocator> &loc,
+                                   const rpc::TaskEvents &task_events);
+
+    /// Add a new task event given the task events to the storage, and
+    /// returns a locator to the task event.
+    ///
+    /// \param events_by_task Task events.
+    /// \return The task event locator.
     std::shared_ptr<TaskEventLocator> AddNewTaskEvent(rpc::TaskEvents &&events_by_task);
 
+    /// Add the locator to indices.
+    ///
+    /// \param loc The task event locator.
     void AddToIndex(const std::shared_ptr<TaskEventLocator> &loc);
 
-    void RemoveFromIndex(const rpc::TaskEvents &task_event,
-                         const std::shared_ptr<TaskEventLocator> &loc);
-
+    /// Remove the locator from indices.
+    ///
+    /// \param loc The locator
+    /// \return The task event locator.
+    void RemoveFromIndex(const std::shared_ptr<TaskEventLocator> &loc);
+
+    /// Record data loss from a worker.
+    /// \param data
     void RecordDataLossFromWorker(const rpc::TaskEventData &data);
 
+    /// Evict task events of a task attempt from the storage.
     void EvictTaskEvent();
 
     /// Test only functions.
@@ -348,6 +418,12 @@
         const TaskAttempt &task_attempt) const {
       return primary_index_.at(task_attempt);
     }
+
+    /// Reference to the counter map owned by the GcsTaskManager.
+    CounterMapThreadSafe<GcsTaskManagerCounter> &stats_counter_;
+
+    /// Max number of task events allowed in the storage.
+    const size_t max_num_task_events_ = 0;
 
     // Primary index from task attempt to the locator.
     absl::flat_hash_map<TaskAttempt, std::shared_ptr<TaskEventLocator>> primary_index_;
@@ -360,14 +436,13 @@
     absl::flat_hash_map<WorkerID, absl::flat_hash_set<std::shared_ptr<TaskEventLocator>>>
         worker_index_;
 
-    // Cache of tasks dropped that are not finished yet.
-    absl::flat_hash_set<TaskAttempt> dropped_non_finished_tasks_;
-
     // A summary for per job stats.
     absl::flat_hash_map<JobID, JobTaskSummary> job_task_summary_;
 
+    /// GC policy.
     std::unique_ptr<TaskEventsGcPolicyInterface> gc_policy_;
 
+    /// Task events lists.
     std::vector<std::list<rpc::TaskEvents>> task_events_list_;
 
     friend class GcsTaskManager;
@@ -379,16 +454,6 @@
   };
 
  private:
-<<<<<<< HEAD
-=======
-  /// Record data loss from worker.
-  ///
-  /// TODO(rickyx): This will be updated to record task attempt loss properly.
-  ///
-  /// \param data The task event data.
-  void RecordDataLossFromWorker(const rpc::TaskEventData &data);
-
->>>>>>> 36313d93
   /// Test only
   size_t GetTotalNumTaskAttemptsDropped() {
     return stats_counter_.Get(kTotalNumTaskAttemptsDropped);
