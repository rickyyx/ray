--- conflicted
+++ resolved
@@ -137,7 +137,7 @@
   }
 }
 
-void GcsTaskManager::GcsTaskManagerStorage::UpdateExistingTaskEvent(
+void GcsTaskManager::GcsTaskManagerStorage::UpdateExistingTaskAttempt(
     const std::shared_ptr<GcsTaskManager::GcsTaskManagerStorage::TaskEventLocator> &loc,
     const rpc::TaskEvents &task_events) {
   auto &existing_task = loc->GetTaskEvents();
@@ -213,7 +213,8 @@
 }
 
 void GcsTaskManager::GcsTaskManagerStorage::RemoveFromIndex(
-    const rpc::TaskEvents &task_events, const std::shared_ptr<TaskEventLocator> &loc) {
+    const std::shared_ptr<TaskEventLocator> &loc) {
+  const auto &task_events = loc->GetTaskEvents();
   const auto task_attempt = GetTaskAttempt(task_events);
   const auto job_id = JobID::FromBinary(task_events.job_id());
   const auto task_id = TaskID::FromBinary(task_events.task_id());
@@ -259,7 +260,7 @@
   auto loc_itr = primary_index_.find(task_attempt);
   if (loc_itr != primary_index_.end()) {
     // Merge with an existing entry.
-    UpdateExistingTaskEvent(loc_itr->second, events_by_task);
+    UpdateExistingTaskAttempt(loc_itr->second, events_by_task);
     return loc_itr->second;
   }
 
@@ -285,7 +286,8 @@
   const auto &loc_iter = primary_index_.find(GetTaskAttempt(to_evict));
   RAY_CHECK(loc_iter != primary_index_.end());
 
-  // Copy the pointer.
+  // Copy the pointer, otherwise the iterator will be invalidated when
+  // removed from primary index.
   auto loc = loc_iter->second;
   const auto job_id = JobID::FromBinary(to_evict.job_id());
 
@@ -298,9 +300,9 @@
   stats_counter_.Increment(kTotalNumProfileTaskEventsDropped, NumProfileEvents(to_evict));
 
   // Remove from the index.
-  RemoveFromIndex(to_evict, loc);
-
-  // Remove from the underlying list.
+  RemoveFromIndex(loc);
+
+  // Lastly, remove from the underlying list.
   task_events_list_[loc->GetCurrentListIndex()].erase(loc->GetCurrentListIterator());
 }
 
@@ -412,15 +414,11 @@
     stats_counter_.Increment(kTotalNumTaskAttemptsDropped);
   }
 
-<<<<<<< HEAD
-  for (const auto &[job_id, drop_count] : data.profile_events_dropped()) {
-    job_task_summary_[JobID::FromHex(job_id)].RecordProfileEventsDropped(drop_count);
-    stats_counter_.Increment(kTotalNumProfileTaskEventsDropped, drop_count);
-=======
   if (data.num_profile_events_dropped() > 0) {
+    job_task_summary_[JobID::FromBinary(data.job_id())].RecordProfileEventsDropped(
+        data.num_profile_events_dropped());
     stats_counter_.Increment(kTotalNumProfileTaskEventsDropped,
                              data.num_profile_events_dropped());
->>>>>>> 36313d93
   }
 }
 
