// Copyright 2022 The Ray Authors.
//
// Licensed under the Apache License, Version 2.0 (the "License");
// you may not use this file except in compliance with the License.
// You may obtain a copy of the License at
//
//  http://www.apache.org/licenses/LICENSE-2.0
//
// Unless required by applicable law or agreed to in writing, software
// distributed under the License is distributed on an "AS IS" BASIS,
// WITHOUT WARRANTIES OR CONDITIONS OF ANY KIND, either express or implied.
// See the License for the specific language governing permissions and
// limitations under the License.

#include "ray/gcs/gcs_server/gcs_task_manager.h"

#include <atomic>  // std::atomic

#include "ray/common/ray_config.h"
#include "ray/common/status.h"

namespace ray {
namespace gcs {

void GcsTaskManager::Stop() {
  io_service_.stop();
  if (io_service_thread_->joinable()) {
    io_service_thread_->join();
  }
}

std::vector<rpc::TaskEvents> GcsTaskManager::GcsTaskManagerStorage::GetTaskEvents(
    absl::optional<JobID> job_id) {
  std::vector<rpc::TaskEvents> results;
  if (job_id) {
    // Get all task events with job id
    for (const auto &task_event : task_events_) {
      if (task_event.has_task_info() &&
          JobID::FromBinary(task_event.task_info().job_id()) == *job_id) {
        results.push_back(task_event);
      }
    }
    return results;
  }

  // Return all task events
  return task_events_;
}

absl::optional<rpc::TaskEvents>
GcsTaskManager::GcsTaskManagerStorage::AddOrReplaceTaskEvent(
<<<<<<< HEAD
    rpc::TaskEvents &&events_by_task) {
=======
    rpc::TaskEvents events_by_task) {
  RAY_LOG_EVERY_MS(INFO, 10000)
      << "GcsTaskManagerStorage currently stores " << task_events_.size()
      << " task event entries, approximate size="
      << 1.0 * num_bytes_task_events_ / 1024 / 1024 << "MiB";

>>>>>>> c9a4d2a9
  TaskID task_id = TaskID::FromBinary(events_by_task.task_id());
  int32_t attempt_number = events_by_task.attempt_number();
  TaskAttempt task_attempt = std::make_pair<>(task_id, attempt_number);

  // GCS perform merging of events/updates for a single task attempt from multiple
  // reports.
  auto itr = task_attempt_index_.find(task_attempt);
  if (itr != task_attempt_index_.end()) {
    // Existing task attempt entry, merge.
    auto idx = itr->second;
    auto &existing_events = task_events_.at(idx);

    // Update the events.
    num_bytes_task_events_ -= existing_events.ByteSizeLong();
    existing_events.MergeFrom(events_by_task);
    num_bytes_task_events_ += existing_events.ByteSizeLong();

    return absl::nullopt;
  }

  // A new task event, add to storage and index.

  // If limit enforced, replace one.
  if (max_num_task_events_ > 0 && task_events_.size() >= max_num_task_events_) {
    RAY_LOG_EVERY_MS(WARNING, 10000)
        << "Max number of tasks event (" << max_num_task_events_
        << ") allowed is reached. Old task events will be overwritten. Set "
           "`RAY_task_events_max_num_task_in_gcs` to a higher value to "
           "store more.";

    num_bytes_task_events_ -= task_events_[next_idx_to_overwrite_].ByteSizeLong();
    num_bytes_task_events_ += events_by_task.ByteSizeLong();

    // Change the underlying storage.
    auto &to_replaced = task_events_.at(next_idx_to_overwrite_);
    std::swap(to_replaced, events_by_task);
    auto replaced = std::move(events_by_task);

    // Update index.
    TaskAttempt replaced_attempt = std::make_pair<>(
        TaskID::FromBinary(replaced.task_id()), replaced.attempt_number());
    task_attempt_index_.erase(replaced_attempt);
    task_attempt_index_[task_attempt] = next_idx_to_overwrite_;

    // Update iter.
    next_idx_to_overwrite_ = (next_idx_to_overwrite_ + 1) % max_num_task_events_;

    return replaced;
  }

  // Add to index.
  task_attempt_index_[task_attempt] = task_events_.size();
  // Add a new task events.
  task_events_.push_back(std::move(events_by_task));
  return absl::nullopt;
}

void GcsTaskManager::HandleGetTaskEvents(rpc::GetTaskEventsRequest request,
                                         rpc::GetTaskEventsReply *reply,
                                         rpc::SendReplyCallback send_reply_callback) {
  RAY_LOG(DEBUG) << "Getting task status:" << request.ShortDebugString();
  io_service_.post(
      [this, reply, send_reply_callback, request = std::move(request)]() {
        // Select candidate events by indexing.
        std::vector<rpc::TaskEvents> task_events;
        if (request.has_job_id()) {
          task_events =
              task_event_storage_->GetTaskEvents(JobID::FromBinary(request.job_id()));
        } else {
          task_events = task_event_storage_->GetTaskEvents();
        }

        // Filter query specific event fields
        if (!request.has_event_type()) {
          for (auto &task_event : task_events) {
            auto events = reply->add_events_by_task();
            events->Swap(&task_event);
          }
          reply->set_num_events_dropped(total_num_status_task_events_dropped_ +
                                        total_num_profile_task_events_dropped_);
        } else if (request.event_type() == rpc::TaskEventType::PROFILE_EVENT) {
          for (auto &task_event : task_events) {
            if (!task_event.has_profile_events()) {
              continue;
            }
            AddProfileEvent(reply, task_event);
          }
          reply->set_num_events_dropped(total_num_profile_task_events_dropped_);
        } else if (request.event_type() == rpc::TaskEventType::STATUS_EVENT) {
          for (auto &task_event : task_events) {
            if (!task_event.has_state_updates()) {
              continue;
            }
            AddStatusUpdateEvent(reply, task_event);
          }
          reply->set_num_events_dropped(total_num_status_task_events_dropped_);
        } else {
          UNREACHABLE;
        }
        GCS_RPC_SEND_REPLY(send_reply_callback, reply, Status::OK());
      },
      "GcsTaskManager::HandleGetTaskEvents");
  return;
}

void GcsTaskManager::HandleAddTaskEventData(rpc::AddTaskEventDataRequest request,
                                            rpc::AddTaskEventDataReply *reply,
                                            rpc::SendReplyCallback send_reply_callback) {
  absl::MutexLock lock(&mutex_);
  RAY_LOG(DEBUG) << "Adding task state event:" << request.data().ShortDebugString();
  // Dispatch to the handler
<<<<<<< HEAD
  auto data = std::move(request.data());
  size_t num_to_process = data.events_by_task_size();
  // Update counters.
  total_num_profile_task_events_dropped_ += data.num_profile_task_events_dropped();
  total_num_status_task_events_dropped_ += data.num_status_task_events_dropped();

  for (auto events_by_task : *data.mutable_events_by_task()) {
    total_num_task_events_reported_++;
    auto task_id = TaskID::FromBinary(events_by_task.task_id());
    // TODO(rickyx): add logic to handle too many profile events for a single task
    // attempt.
    auto replaced_task_events =
        task_event_storage_->AddOrReplaceTaskEvent(std::move(events_by_task));

    if (replaced_task_events) {
      if (replaced_task_events->has_state_updates()) {
        // TODO(rickyx): should we un-flatten the status updates into a list of
        // StatusEvents? so that we could get an accurate number of status change
        // events being dropped like profile events.
        total_num_status_task_events_dropped_++;
      }
      if (replaced_task_events->has_profile_events()) {
        total_num_profile_task_events_dropped_ +=
            replaced_task_events->profile_events().events_size();
      }
    }
    RAY_LOG(DEBUG) << "Processed a task event. [task_id=" << task_id.Hex() << "]";
  }
=======
  io_service_.post(
      [this, reply, send_reply_callback, request = std::move(request)]() {
        auto data = request.data();
        size_t num_to_process = data.events_by_task_size();
        // Update counters.
        total_num_profile_task_events_dropped_ += data.num_profile_task_events_dropped();
        total_num_status_task_events_dropped_ += data.num_status_task_events_dropped();

        for (auto &events_by_task : *data.mutable_events_by_task()) {
          total_num_task_events_reported_++;
          auto task_id = TaskID::FromBinary(events_by_task.task_id());
          // TODO(rickyx): add logic to handle too many profile events for a single task
          // attempt.
          auto replaced_task_events =
              task_event_storage_->AddOrReplaceTaskEvent(std::move(events_by_task));

          if (replaced_task_events) {
            if (replaced_task_events->has_state_updates()) {
              // TODO(rickyx): should we un-flatten the status updates into a list of
              // StatusEvents? so that we could get an accurate number of status change
              // events being dropped like profile events.
              total_num_status_task_events_dropped_++;
            }
            if (replaced_task_events->has_profile_events()) {
              total_num_profile_task_events_dropped_ +=
                  replaced_task_events->profile_events().events_size();
            }
          }
          RAY_LOG(DEBUG) << "Processed a task event. [task_id=" << task_id.Hex() << "]";
        }
        RAY_LOG_EVERY_MS(INFO, 10000)
            << "GcsTaskManager currently has [total_num_task_events_reported="
            << total_num_task_events_reported_
            << "],[total_num_status_task_events_dropped="
            << total_num_status_task_events_dropped_
            << "],[total_num_profile_task_events_dropped="
            << total_num_profile_task_events_dropped_ << "].";
>>>>>>> c9a4d2a9

  // Processed all the task events
  RAY_LOG(DEBUG) << "Processed all " << num_to_process << " task events";
  GCS_RPC_SEND_REPLY(send_reply_callback, reply, Status::OK());
}

std::string GcsTaskManager::DebugString() {
  absl::MutexLock lock(&mutex_);
  std::ostringstream ss;
  ss << "GcsTaskManager: "
     << "\n-Total num task events reported: " << total_num_task_events_reported_
     << "\n-Total num status task events dropped: "
     << total_num_status_task_events_dropped_
     << "\n-Total num profile events dropped: " << total_num_profile_task_events_dropped_
     << "\n-Total num bytes of task event stored: "
     << 1.0 * task_event_storage_->GetTaskEventsBytes() / 1024 / 1024 << "MiB"
     << "\n-Total num of task events stored: "
     << task_event_storage_->GetTaskEventsCount() << "\n";

  return ss.str();
}

void GcsTaskManager::RecordMetrics() {
  absl::MutexLock lock(&mutex_);
  ray::stats::STATS_gcs_task_manager_task_events_count.Record(
      total_num_task_events_reported_, ray::stats::kGcsTaskEventReported);
  ray::stats::STATS_gcs_task_manager_task_events_count.Record(
      total_num_status_task_events_dropped_, ray::stats::kGcsTaskStatusEventDropped);
  ray::stats::STATS_gcs_task_manager_task_events_count.Record(
      total_num_profile_task_events_dropped_, ray::stats::kGcsProfileEventDropped);

  ray::stats::STATS_gcs_task_manager_task_events_count.Record(
      task_event_storage_->GetTaskEventsCount(), ray::stats::kGcsTaskEventStored);
  ray::stats::STATS_gcs_task_manager_task_events_bytes.Record(
      task_event_storage_->GetTaskEventsBytes());
}

void GcsTaskManager::AddProfileEvent(rpc::GetTaskEventsReply *reply,
                                     rpc::TaskEvents &task_event) {
  auto profile_event = reply->add_events_by_task();
  profile_event->set_task_id(task_event.task_id());
  profile_event->set_attempt_number(task_event.attempt_number());
  profile_event->mutable_profile_events()->Swap(task_event.mutable_profile_events());
}

void GcsTaskManager::AddStatusUpdateEvent(rpc::GetTaskEventsReply *reply,
                                          rpc::TaskEvents &task_event) {
  auto status_event = reply->add_events_by_task();
  status_event->set_task_id(task_event.task_id());
  status_event->set_attempt_number(task_event.attempt_number());
  status_event->mutable_task_info()->Swap(task_event.mutable_task_info());
  status_event->mutable_state_updates()->Swap(task_event.mutable_state_updates());
}

}  // namespace gcs
}  // namespace ray<|MERGE_RESOLUTION|>--- conflicted
+++ resolved
@@ -49,16 +49,7 @@
 
 absl::optional<rpc::TaskEvents>
 GcsTaskManager::GcsTaskManagerStorage::AddOrReplaceTaskEvent(
-<<<<<<< HEAD
     rpc::TaskEvents &&events_by_task) {
-=======
-    rpc::TaskEvents events_by_task) {
-  RAY_LOG_EVERY_MS(INFO, 10000)
-      << "GcsTaskManagerStorage currently stores " << task_events_.size()
-      << " task event entries, approximate size="
-      << 1.0 * num_bytes_task_events_ / 1024 / 1024 << "MiB";
-
->>>>>>> c9a4d2a9
   TaskID task_id = TaskID::FromBinary(events_by_task.task_id());
   int32_t attempt_number = events_by_task.attempt_number();
   TaskAttempt task_attempt = std::make_pair<>(task_id, attempt_number);
@@ -170,7 +161,6 @@
   absl::MutexLock lock(&mutex_);
   RAY_LOG(DEBUG) << "Adding task state event:" << request.data().ShortDebugString();
   // Dispatch to the handler
-<<<<<<< HEAD
   auto data = std::move(request.data());
   size_t num_to_process = data.events_by_task_size();
   // Update counters.
@@ -199,45 +189,6 @@
     }
     RAY_LOG(DEBUG) << "Processed a task event. [task_id=" << task_id.Hex() << "]";
   }
-=======
-  io_service_.post(
-      [this, reply, send_reply_callback, request = std::move(request)]() {
-        auto data = request.data();
-        size_t num_to_process = data.events_by_task_size();
-        // Update counters.
-        total_num_profile_task_events_dropped_ += data.num_profile_task_events_dropped();
-        total_num_status_task_events_dropped_ += data.num_status_task_events_dropped();
-
-        for (auto &events_by_task : *data.mutable_events_by_task()) {
-          total_num_task_events_reported_++;
-          auto task_id = TaskID::FromBinary(events_by_task.task_id());
-          // TODO(rickyx): add logic to handle too many profile events for a single task
-          // attempt.
-          auto replaced_task_events =
-              task_event_storage_->AddOrReplaceTaskEvent(std::move(events_by_task));
-
-          if (replaced_task_events) {
-            if (replaced_task_events->has_state_updates()) {
-              // TODO(rickyx): should we un-flatten the status updates into a list of
-              // StatusEvents? so that we could get an accurate number of status change
-              // events being dropped like profile events.
-              total_num_status_task_events_dropped_++;
-            }
-            if (replaced_task_events->has_profile_events()) {
-              total_num_profile_task_events_dropped_ +=
-                  replaced_task_events->profile_events().events_size();
-            }
-          }
-          RAY_LOG(DEBUG) << "Processed a task event. [task_id=" << task_id.Hex() << "]";
-        }
-        RAY_LOG_EVERY_MS(INFO, 10000)
-            << "GcsTaskManager currently has [total_num_task_events_reported="
-            << total_num_task_events_reported_
-            << "],[total_num_status_task_events_dropped="
-            << total_num_status_task_events_dropped_
-            << "],[total_num_profile_task_events_dropped="
-            << total_num_profile_task_events_dropped_ << "].";
->>>>>>> c9a4d2a9
 
   // Processed all the task events
   RAY_LOG(DEBUG) << "Processed all " << num_to_process << " task events";
