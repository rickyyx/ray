--- conflicted
+++ resolved
@@ -1,22 +1,12 @@
 import json
 import logging
 from enum import Enum, unique
-<<<<<<< HEAD
 from typing import List, Optional, Tuple, Union
-=======
-from typing import List, Tuple, Union
->>>>>>> 0d5131ba
 
 import click
 import yaml
 
 import ray
-<<<<<<< HEAD
-import ray._private.services as services
-import ray.ray_constants as ray_constants
-from ray._private.gcs_utils import GcsClient
-from ray.experimental.state.api import StateApiClient
-=======
 import ray._private.ray_constants as ray_constants
 import ray._private.services as services
 
@@ -27,7 +17,6 @@
     summarize_objects,
 )
 from ray._private.gcs_utils import GcsClient
->>>>>>> 0d5131ba
 from ray.experimental.state.common import (
     DEFAULT_LIMIT,
     DEFAULT_RPC_TIMEOUT,
@@ -109,7 +98,6 @@
         )
 
 
-<<<<<<< HEAD
 def format_get_api_output(
     state_data: Union[dict, list],
     id: str,
@@ -127,7 +115,17 @@
     if len(state_data) == 0:
         return "No resource in the cluster"
     return output_with_format(state_data, format)
-=======
+
+
+def _should_explain(format: AvailableFormat):
+    # If the format is json or yaml, it should not print stats because
+    # users don't want additional strings.
+    return format == AvailableFormat.DEFAULT or format == AvailableFormat.TABLE
+
+
+"""
+Common Options for State API commands
+"""
 timeout_option = click.option(
     "--timeout",
     default=DEFAULT_RPC_TIMEOUT,
@@ -141,18 +139,6 @@
         "automatically from querying the GCS server."
     ),
 )
->>>>>>> 0d5131ba
-
-
-"""
-List API
-"""
-
-
-def _should_explain(format: AvailableFormat):
-    # If the format is json or yaml, it should not print stats because
-    # users don't want additional strings.
-    return format == AvailableFormat.DEFAULT or format == AvailableFormat.TABLE
 
 
 # TODO(rickyyx): Once we have other APIs stablized, we should refactor them to
@@ -172,19 +158,8 @@
     "id",
     type=str,
 )
-@click.option(
-    "--address",
-    default=None,
-    help=(
-        "The address of Ray API server. If not provided, it will be configured "
-        "automatically from querying the GCS server."
-    ),
-)
-@click.option(
-    "--timeout",
-    default=DEFAULT_RPC_TIMEOUT,
-    help=f"Timeout in seconds for the API requests. Default is {DEFAULT_RPC_TIMEOUT}",
-)
+@address_option
+@timeout_option
 def get(
     resource: str,
     id: str,
@@ -320,7 +295,7 @@
 def task_summary(ctx, timeout: float, address: str):
     address = address or ctx.obj["api_server_url"]
     print(
-        get_state_api_output_to_print(
+        output_with_format(
             summarize_tasks(
                 address=address,
                 timeout=timeout,
@@ -338,7 +313,7 @@
 def actor_summary(ctx, timeout: float, address: str):
     address = address or ctx.obj["api_server_url"]
     print(
-        get_state_api_output_to_print(
+        output_with_format(
             summarize_actors(
                 address=address,
                 timeout=timeout,
@@ -356,7 +331,7 @@
 def object_summary(ctx, timeout: float, address: str):
     address = address or ctx.obj["api_server_url"]
     print(
-        get_state_api_output_to_print(
+        output_with_format(
             summarize_objects(
                 address=address,
                 timeout=timeout,
