import json
import logging
from datetime import datetime
from enum import Enum, unique
from typing import Dict, List, Optional, Tuple

import click
import yaml

import ray._private.services as services
from ray._private.thirdparty.tabulate.tabulate import tabulate
from ray.experimental.state.api import (
    StateApiClient,
    get_log,
    list_logs,
    summarize_actors,
    summarize_objects,
    summarize_tasks,
)
from ray.experimental.state.common import (
    DEFAULT_LIMIT,
    DEFAULT_LOG_LIMIT,
    DEFAULT_RPC_TIMEOUT,
    GetApiOptions,
    ListApiOptions,
    PredicateType,
    StateResource,
    StateSchema,
    SupportedFilterType,
    resource_to_schema,
)
from ray.experimental.state.exception import RayStateApiException
from ray.util.annotations import PublicAPI

logger = logging.getLogger(__name__)


@unique
class AvailableFormat(Enum):
    DEFAULT = "default"
    JSON = "json"
    YAML = "yaml"
    TABLE = "table"


def _parse_filter(filter: str) -> Tuple[str, PredicateType, SupportedFilterType]:
    """Parse the filter string to a tuple of key, preciate, and value."""
    # The function assumes there's going to be no key that includes "="" or "!=".
    # Since key is controlled by us, it should be trivial to keep the invariant.
    predicate = None
    # Tuple of [predicate_start, predicate_end).
    predicate_index = None

    # Find the first predicate match. This logic works because we assume the
    # key doesn't contain = or !=.
    for i in range(len(filter)):
        char = filter[i]
        if char == "=":
            predicate = "="
            predicate_index = (i, i + 1)
            break
        elif char == "!":
            if len(filter) <= i + 1:
                continue

            next_char = filter[i + 1]
            if next_char == "=":
                predicate = "!="
                predicate_index = (i, i + 2)
                break

    if not predicate or not predicate_index:
        raise ValueError(
            f"The format of a given filter {filter} is invalid: "
            "Cannot find the predicate. "
            "Please provide key=val or key!=val format string."
        )

    key, predicate, value = (
        filter[: predicate_index[0]],
        filter[predicate_index[0] : predicate_index[1]],
        filter[predicate_index[1] :],
    )

    assert predicate == "=" or predicate == "!="
    if len(key) == 0 or len(value) == 0:
        raise ValueError(
            f"The format of a given filter {filter} is invalid: "
            f"Cannot identify key {key} or value, {value}. "
            "Please provide key=val or key!=val format string."
        )

    return (key, predicate, value)


def _get_available_formats() -> List[str]:
    """Return the available formats in a list of string"""
    return [format_enum.value for format_enum in AvailableFormat]


def _get_available_resources(
    excluded: Optional[List[StateResource]] = None,
) -> List[str]:
    """Return the available resources in a list of string

    Args:
        excluded: List of resources that should be excluded
    """
    # All resource names use '_' rather than '-'. But users options have '-'
    return [
        e.value.replace("_", "-")
        for e in StateResource
        if excluded is None or e not in excluded
    ]


def get_table_output(state_data: List, schema: StateSchema, detail: bool) -> str:
    """Display the table output.

    The table headers are ordered as the order defined in the dataclass of
    `StateSchema`. For example,

    @dataclass
    class A(StateSchema):
        a: str
        b: str
        c: str

    will create headers
    A B C
    -----

    Args:
        state_data: A list of state data.
        schema: The schema for the corresponding resource.

    Returns:
        The table formatted string.
    """
    time = datetime.now()
    header = "=" * 8 + f" List: {time} " + "=" * 8
    headers = []
    table = []
    cols = schema.list_columns(detail=detail)
    for data in state_data:
        for key, val in data.items():
            if isinstance(val, dict):
                data[key] = yaml.dump(val, indent=2)
        keys = set(data.keys())
        headers = []
        for col in cols:
            if col in keys:
                headers.append(col.upper())
        table.append([data[header.lower()] for header in headers])
    return f"""
{header}
Stats:
------------------------------
Total: {len(state_data)}

Table:
------------------------------
{tabulate(table, headers=headers, showindex=True, tablefmt="plain", floatfmt=".3f")}
"""


def output_with_format(
    state_data: List[Dict],
    *,
    schema: Optional[StateSchema],
    format: AvailableFormat = AvailableFormat.DEFAULT,
    detail: bool = False,
) -> str:
    # humanify all input state data
    if schema:
        state_data = [schema.humanify(state) for state in state_data]
    if format == AvailableFormat.DEFAULT:
        return get_table_output(state_data, schema, detail)
    if format == AvailableFormat.YAML:
        return yaml.dump(
            state_data,
            indent=4,
            explicit_start=True,
            # We want to keep the defined ordering of the states, thus sort_keys=False
            sort_keys=False,
        )
    elif format == AvailableFormat.JSON:
        return json.dumps(state_data)
    elif format == AvailableFormat.TABLE:
        return get_table_output(state_data, schema, detail)
    else:
        raise ValueError(
            f"Unexpected format: {format}. "
            f"Supported formatting: {_get_available_formats()}"
        )


def format_summary_output(state_data: Dict, *, resource: StateResource) -> str:
    if len(state_data) == 0:
        return "No resource in the cluster"

    # Parse the data.
    cluster_data = state_data["cluster"]
    summaries = cluster_data["summary"]
    summary_by = cluster_data["summary_by"]
    del cluster_data["summary_by"]
    del cluster_data["summary"]

    cluster_info_table = yaml.dump(cluster_data, indent=2)

    # Create a table.
    table = []
    headers = []
    for summary in summaries.values():
        # Convert dict to yaml for better formatting.
        for key, val in summary.items():
            if isinstance(val, dict):
                summary[key] = yaml.dump(val, indent=2)

        headers = sorted([key.upper() for key in summary.keys()])
        table.append([summary[header.lower()] for header in headers])

    summary_table = tabulate(
        table, headers=headers, showindex=True, tablefmt="plain", numalign="left"
    )

    time = datetime.now()
    header = "=" * 8 + f" {resource.value.capitalize()} Summary: {time} " + "=" * 8
    return f"""
{header}
Stats:
------------------------------------
{cluster_info_table}

Table (group by {summary_by}):
------------------------------------
{summary_table}
"""


def format_object_summary_output(state_data: Dict) -> str:
    if len(state_data) == 0:
        return "No resource in the cluster"

    # Parse the data.
    cluster_data = state_data["cluster"]
    summaries = cluster_data["summary"]
    summary_by = cluster_data["summary_by"]
    del cluster_data["summary_by"]
    del cluster_data["summary"]

    cluster_info_table = yaml.dump(cluster_data, indent=2)

    # Create a table per callsite.
    tables = []
    for callsite, summary in summaries.items():
        # Convert dict to yaml for better formatting.
        for key, val in summary.items():
            if isinstance(val, dict):
                summary[key] = yaml.dump(val, indent=2)

        table = []
        headers = sorted([key.upper() for key in summary.keys()])
        table.append([summary[header.lower()] for header in headers])
        table_for_callsite = tabulate(
            table, headers=headers, showindex=True, numalign="left"
        )

        # Format callsite. | is a separator for ray callsite.
        formatted_callsite = callsite.replace("|", "\n|")
        tables.append(f"{formatted_callsite}\n{table_for_callsite}")

    time = datetime.now()
    header = "=" * 8 + f" Object Summary: {time} " + "=" * 8
    table_string = "\n\n\n\n".join(tables)
    return f"""
{header}
Stats:
------------------------------------
{cluster_info_table}

Table (group by {summary_by})
------------------------------------
{table_string}
"""


def format_get_api_output(
    state_data: Optional[StateSchema],
    id: str,
    *,
    schema: StateSchema,
    format: AvailableFormat = AvailableFormat.YAML,
) -> str:
    if not state_data or isinstance(state_data, list) and len(state_data) == 0:
        return f"Resource with id={id} not found in the cluster."

    if not isinstance(state_data, list):
        state_data = [state_data]
<<<<<<< HEAD
    state_data = [state.asdict() for state in state_data]
=======

    state_data = [dataclasses.asdict(state) for state in state_data]
>>>>>>> 6088de32
    return output_with_format(state_data, schema=schema, format=format, detail=True)


def format_list_api_output(
    state_data: List[StateSchema],
    *,
    schema: StateSchema,
    format: AvailableFormat = AvailableFormat.DEFAULT,
    detail: bool = False,
) -> str:
    if len(state_data) == 0:
        return "No resource in the cluster"
    state_data = [state.asdict() for state in state_data]
    return output_with_format(state_data, schema=schema, format=format, detail=detail)


def _should_explain(format: AvailableFormat) -> bool:
    # If the format is json or yaml, it should not print stats because
    # users don't want additional strings.
    return format == AvailableFormat.DEFAULT or format == AvailableFormat.TABLE


"""
Common Options for State API commands
"""
timeout_option = click.option(
    "--timeout",
    default=DEFAULT_RPC_TIMEOUT,
    help=f"Timeout in seconds for the API requests. Default is {DEFAULT_RPC_TIMEOUT}",
)
address_option = click.option(
    "--address",
    default=None,
    help=(
        "The address of Ray API server. If not provided, it will be configured "
        "automatically from querying the GCS server."
    ),
)


@click.command()
@click.argument(
    "resource",
    # NOTE(rickyyx): We are not allowing query job with id, and runtime envs
    type=click.Choice(
        _get_available_resources(
            excluded=[StateResource.JOBS, StateResource.RUNTIME_ENVS]
        )
    ),
)
@click.argument(
    "id",
    type=str,
)
@address_option
@timeout_option
@PublicAPI(stability="alpha")
def ray_get(
    resource: str,
    id: str,
    address: Optional[str],
    timeout: float,
):
    """Get a state of a given resource by ID.

    We currently DO NOT support get by id for jobs and runtime-envs

    The output schema is defined at :ref:`State API Schema section. <state-api-schema>`

    For example, the output schema of `ray get tasks <task-id>` is
    :class:`~ray.experimental.state.common.TaskState`.

    Usage:

        Get an actor with actor id <actor-id>

        ```
        ray get actors <actor-id>
        ```

        Get a placement group information with <placement-group-id>

        ```
        ray get placement-groups <placement-group-id>
        ```

    The API queries one or more components from the cluster to obtain the data.
    The returned state snapshot could be stale, and it is not guaranteed to return
    the live data.

    Args:
        resource: The type of the resource to query.
        id: The id of the resource.

    Raises:
        :class:`RayStateApiException <ray.experimental.state.exception.RayStateApiException>`
            if the CLI is failed to query the data.
    """  # noqa: E501
    # All resource names use '_' rather than '-'. But users options have '-'
    resource = StateResource(resource.replace("-", "_"))

    # Create the State API server and put it into context
    logger.debug(f"Create StateApiClient to ray instance at: {address}...")
    client = StateApiClient(address=address)
    options = GetApiOptions(timeout=timeout)

    # If errors occur, exceptions will be thrown.
    try:
        data = client.get(
            resource=resource,
            id=id,
            options=options,
            _explain=_should_explain(AvailableFormat.YAML),
        )
    except RayStateApiException as e:
        raise click.UsageError(str(e))

    # Print data to console.
    print(
        format_get_api_output(
            state_data=data,
            id=id,
            schema=resource_to_schema(resource),
            format=AvailableFormat.YAML,
        )
    )


@click.command()
@click.argument(
    "resource",
    type=click.Choice(_get_available_resources()),
)
@click.option(
    "--format", default="default", type=click.Choice(_get_available_formats())
)
@click.option(
    "-f",
    "--filter",
    help=(
        "A key, predicate, and value to filter the result. "
        "E.g., --filter 'key=value' or --filter 'key!=value'. "
        "You can specify multiple --filter options. In this case all predicates "
        "are concatenated as AND. For example, --filter key=value --filter key2=value "
        "means (key==val) AND (key2==val2)"
    ),
    multiple=True,
)
@click.option(
    "--limit",
    default=DEFAULT_LIMIT,
    type=int,
    help=("Maximum number of entries to return. 100 by default."),
)
@click.option(
    "--detail",
    help=(
        "If the flag is set, the output will contain data in more details. "
        "Note that the API could query more sources "
        "to obtain information in a greater detail."
    ),
    is_flag=True,
    default=False,
)
@timeout_option
@address_option
@PublicAPI(stability="alpha")
def ray_list(
    resource: str,
    format: str,
    filter: List[str],
    limit: int,
    detail: bool,
    timeout: float,
    address: str,
):
    """List all states of a given resource.

    Normally, summary APIs are recommended before listing all resources.

    The output schema is defined at :ref:`State API Schema section. <state-api-schema>`

    For example, the output schema of `ray list tasks` is
    :class:`~ray.experimental.state.common.TaskState`.

    Usage:

        List all actor information from the cluster.

        ```
        ray list actors
        ```

        List 50 actors from the cluster. The sorting order cannot be controlled.

        ```
        ray list actors --limit 50
        ```

        List 10 actors with state PENDING.

        ```
        ray list actors --limit 10 --filter "state=PENDING"
        ```

        List actors with yaml format.

        ```
        ray list actors --format yaml
        ```

        List actors with details. When --detail is specified, it might query
        more data sources to obtain data in details.

        ```
        ray list actors --detail
        ```

    The API queries one or more components from the cluster to obtain the data.
    The returned state snapshot could be stale, and it is not guaranteed to return
    the live data.

    The API can return partial or missing output upon the following scenarios.

    - When the API queries more than 1 component, if some of them fail,
      the API will return the partial result (with a suppressible warning).
    - When the API returns too many entries, the API
      will truncate the output. Currently, truncated data cannot be
      selected by users.

    Args:
        resource: The type of the resource to query.

    Raises:
        :class:`RayStateApiException <ray.experimental.state.exception.RayStateApiException>`
            if the CLI is failed to query the data.
    """  # noqa: E501
    # All resource names use '_' rather than '-'. But users options have '-'
    resource = StateResource(resource.replace("-", "_"))
    format = AvailableFormat(format)

    # Create the State API server and put it into context
    client = StateApiClient(address=address)

    filter = [_parse_filter(f) for f in filter]

    options = ListApiOptions(
        limit=limit,
        timeout=timeout,
        filters=filter,
        detail=detail,
    )

    # If errors occur, exceptions will be thrown. Empty data indicate successful query.
    try:
        data = client.list(
            resource,
            options=options,
            raise_on_missing_output=False,
            _explain=_should_explain(format),
        )
    except RayStateApiException as e:
        raise click.UsageError(str(e))

    # If --detail is given, the default formatting is yaml.
    if detail and format == AvailableFormat.DEFAULT:
        format = AvailableFormat.YAML

    # Print data to console.
    print(
        format_list_api_output(
            state_data=data,
            schema=resource_to_schema(resource),
            format=format,
            detail=detail,
        )
    )


@click.group("summary")
@click.pass_context
@PublicAPI(stability="alpha")
def summary_state_cli_group(ctx):
    """Return the summarized information of a given resource."""
    pass


@summary_state_cli_group.command(name="tasks")
@timeout_option
@address_option
@click.pass_context
@PublicAPI(stability="alpha")
def task_summary(ctx, timeout: float, address: str):
    """Summarize the task state of the cluster.

    By default, the output contains the information grouped by
    task function names.

    The output schema is
    :class:`~ray.experimental.state.common.TaskSummaries`.

    Raises:
        :class:`RayStateApiException <ray.experimental.state.exception.RayStateApiException>`
            if the CLI is failed to query the data.
    """  # noqa: E501
    print(
        format_summary_output(
            summarize_tasks(
                address=address,
                timeout=timeout,
                raise_on_missing_output=False,
                _explain=True,
            ),
            resource=StateResource.TASKS,
        )
    )


@summary_state_cli_group.command(name="actors")
@timeout_option
@address_option
@click.pass_context
@PublicAPI(stability="alpha")
def actor_summary(ctx, timeout: float, address: str):
    """Summarize the actor state of the cluster.

    By default, the output contains the information grouped by
    actor class names.

    The output schema is
    :class:`ray.experimental.state.common.ActorSummaries
    <ray.experimental.state.common.ActorSummaries>`.

    Raises:
        :class:`RayStateApiException <ray.experimental.state.exception.RayStateApiException>`
            if the CLI is failed to query the data.
    """  # noqa: E501
    print(
        format_summary_output(
            summarize_actors(
                address=address,
                timeout=timeout,
                raise_on_missing_output=False,
                _explain=True,
            ),
            resource=StateResource.ACTORS,
        )
    )


@summary_state_cli_group.command(name="objects")
@timeout_option
@address_option
@click.pass_context
@PublicAPI(stability="alpha")
def object_summary(ctx, timeout: float, address: str):
    """Summarize the object state of the cluster.

    The API is recommended when debugging memory leaks.
    See :ref:`Debugging with Ray Memory <debug-with-ray-memory>` for more details.
    (Note that this command is almost equivalent to `ray memory`, but it returns
    easier-to-understand output).

    By default, the output contains the information grouped by
    object callsite. Note that the callsite is not collected and
    all data will be aggregated as "disable" callsite if the env var
    `RAY_record_ref_creation_sites` is not configured. To enable the
    callsite collection, set the following environment variable when
    starting Ray.

    Example:

        ```
        RAY_record_ref_creation_sites=1 ray start --head
        ```

        ```
        RAY_record_ref_creation_sites=1 ray_script.py
        ```

    The output schema is
    :class:`ray.experimental.state.common.ObjectSummaries
    <ray.experimental.state.common.ObjectSummaries>`.

    Raises:
        :class:`RayStateApiException <ray.experimental.state.exception.RayStateApiException>`
            if the CLI is failed to query the data.
    """  # noqa: E501
    print(
        format_object_summary_output(
            summarize_objects(
                address=address,
                timeout=timeout,
                raise_on_missing_output=False,
                _explain=True,
            ),
        )
    )


log_follow_option = click.option(
    "--follow",
    "-f",
    required=False,
    type=bool,
    is_flag=True,
    help="Streams the log file as it is updated instead of just tailing.",
)

log_tail_option = click.option(
    "--tail",
    required=False,
    type=int,
    default=DEFAULT_LOG_LIMIT,
    help="Number of lines to tail from log. Use -1 to fetch the whole file.",
)

log_interval_option = click.option(
    "--interval",
    required=False,
    type=float,
    default=None,
    help="The interval in secs to print new logs when `--follow` is specified.",
    hidden=True,
)

log_timeout_option = click.option(
    "--timeout",
    default=DEFAULT_RPC_TIMEOUT,
    help=(
        "Timeout in seconds for the API requests. "
        f"Default is {DEFAULT_RPC_TIMEOUT}. If --follow is specified, "
        "this option will be ignored."
    ),
)

log_node_ip_option = click.option(
    "-ip",
    "--node-ip",
    required=False,
    type=str,
    default=None,
    help="Filters the logs by this ip address",
)

log_node_id_option = click.option(
    "--node-id",
    "-id",
    required=False,
    type=str,
    default=None,
    help="Filters the logs by this NodeID",
)

log_suffix_option = click.option(
    "--err",
    is_flag=True,
    default=False,
    help=(
        "If supplied, querying stderr files for workers/actors, "
        "else defaults to stdout files."
    ),
)

log_encoding_option = click.option(
    "--encoding",
    required=False,
    default="utf-8",
    help=(
        "The encoding use to decode the log file. Accepts any encoding "
        "supported by Python's `codecs` module. Defaults to utf-8."
    ),
)

log_encoding_errors_option = click.option(
    "--encoding-errors",
    required=False,
    default="strict",
    help=(
        "The error handling scheme to use for decoding errors. "
        "Accepts any error handling scheme supported by Python's `codecs`"
        "module. Defaults to strict."
    ),
)


def _get_head_node_ip(address: Optional[str] = None):
    """Get the head node ip from the ray address if possible

    Args:
        address: ray cluster address, e.g. "auto", "localhost:6379"

    Raises:
        click.UsageError if node ip could not be resolved
    """
    try:
        address = services.canonicalize_bootstrap_address_or_die(address)
        return address.split(":")[0]
    except (ConnectionError, ValueError) as e:
        # Hide all the stack trace
        raise click.UsageError(str(e))


def _print_log(
    address: Optional[str] = None,
    node_id: Optional[str] = None,
    node_ip: Optional[str] = None,
    filename: Optional[str] = None,
    actor_id: Optional[str] = None,
    pid: Optional[int] = None,
    follow: bool = False,
    tail: int = DEFAULT_LOG_LIMIT,
    timeout: int = DEFAULT_RPC_TIMEOUT,
    interval: Optional[float] = None,
    suffix: str = "out",
    encoding: str = "utf-8",
    encoding_errors: str = "strict",
    task_id: Optional[str] = None,
    attempt_number: int = 0,
    submission_id: Optional[str] = None,
):
    """Wrapper around `get_log()` that prints the preamble and the log lines"""
    if tail > 0:
        print(
            f"--- Log has been truncated to last {tail} lines."
            " Use `--tail` flag to toggle. Set to -1 for getting the entire file. ---\n"
        )

    if node_id is None and node_ip is None:
        # Auto detect node ip from the ray address when address neither is given
        node_ip = _get_head_node_ip(address)

    for chunk in get_log(
        address=address,
        node_id=node_id,
        node_ip=node_ip,
        filename=filename,
        actor_id=actor_id,
        tail=tail,
        pid=pid,
        follow=follow,
        _interval=interval,
        timeout=timeout,
        suffix=suffix,
        encoding=encoding,
        errors=encoding_errors,
        task_id=task_id,
        attempt_number=attempt_number,
        submission_id=submission_id,
    ):
        print(chunk, end="", flush=True)


LOG_CLI_HELP_MSG = """
Get logs based on filename (cluster) or resource identifiers (actor)

Example:

    Get all the log files available on a node (ray address could be
    obtained from `ray start --head` or `ray.init()`).

    ```
    ray logs cluster
    ```

    [ray logs cluster] Print the last 500 lines of raylet.out on a head node.

    ```
    ray logs cluster raylet.out --tail 500
    ```

    Or simply, using `ray logs` as an alias for `ray logs cluster`:

    ```
    ray logs raylet.out --tail 500
    ```

    Print the last 500 lines of raylet.out on a worker node id A.

    ```
    ray logs raylet.out --tail 500 —-node-id A
    ```

    [ray logs actor] Follow the log file with an actor id ABC.

    ```
    ray logs actor --id ABC --follow
    ```

    [ray logs task] Get the std err generated by a task.

    ```
    ray logs task --id <TASK_ID> --err
    ```
"""


class LogCommandGroup(click.Group):
    def resolve_command(self, ctx, args):
        """Try resolve the command line args assuming users omitted the subcommand.

        This overrides the default `resolve_command` for the parent class.
        This will allow command alias of `ray <glob>` to `ray cluster <glob>`.
        """
        ctx.resilient_parsing = True
        res = super().resolve_command(ctx, args)
        cmd_name, cmd, parsed_args = res
        if cmd is None:
            # It could have been `ray logs ...`, forward to `ray logs cluster ...`
            return super().resolve_command(ctx, ["cluster"] + args)
        return cmd_name, cmd, parsed_args


logs_state_cli_group = LogCommandGroup(help=LOG_CLI_HELP_MSG)


@logs_state_cli_group.command(name="cluster")
@click.argument(
    "glob_filter",
    required=False,
    default="*",
)
@address_option
@log_node_id_option
@log_node_ip_option
@log_follow_option
@log_tail_option
@log_interval_option
@log_timeout_option
@log_encoding_option
@log_encoding_errors_option
@click.pass_context
@PublicAPI(stability="alpha")
def log_cluster(
    ctx,
    glob_filter: str,
    address: Optional[str],
    node_id: Optional[str],
    node_ip: Optional[str],
    follow: bool,
    tail: int,
    interval: float,
    timeout: int,
    encoding: str,
    encoding_errors: str,
):
    """Get/List logs that matches the GLOB_FILTER in the cluster.
    By default, it prints a list of log files that match the filter.
    By default, it prints the head node logs.
    If there's only 1 match, it will print the log file.

    Example:

        Print the last 500 lines of raylet.out on a head node.

        ```
        ray logs [cluster] raylet.out --tail 500
        ```

        Print the last 500 lines of raylet.out on a worker node id A.

        ```
        ray logs [cluster] raylet.out --tail 500 —-node-id A
        ```

        Download the gcs_server.txt file to the local machine.

        ```
        ray logs [cluster] gcs_server.out --tail -1 > gcs_server.txt
        ```

        Follow the log files from the last 100 lines.

        ```
        ray logs [cluster] raylet.out --tail 100 -f
        ```

    Raises:
        :class:`RayStateApiException <ray.experimental.state.exception.RayStateApiException>` if the CLI
            is failed to query the data.
    """  # noqa: E501

    if node_id is None and node_ip is None:
        node_ip = _get_head_node_ip(address)

    logs = list_logs(
        address=address,
        node_id=node_id,
        node_ip=node_ip,
        glob_filter=glob_filter,
        timeout=timeout,
    )

    log_files_found = []
    for _, log_files in logs.items():
        for log_file in log_files:
            log_files_found.append(log_file)

    if len(log_files_found) != 1:
        # Print the list of log files found if no unique log found
        if node_id:
            print(f"Node ID: {node_id}")
        elif node_ip:
            print(f"Node IP: {node_ip}")
        print(output_with_format(logs, schema=None, format=AvailableFormat.YAML))
        return

    # If there's only 1 file, that means there's a unique match.
    filename = log_files_found[0]

    _print_log(
        address=address,
        node_id=node_id,
        node_ip=node_ip,
        filename=filename,
        tail=tail,
        follow=follow,
        interval=interval,
        timeout=timeout,
        encoding=encoding,
        encoding_errors=encoding_errors,
    )


@logs_state_cli_group.command(name="actor")
@click.option(
    "--id",
    "-a",
    required=False,
    type=str,
    default=None,
    help="Retrieves the logs corresponding to this ActorID.",
)
@click.option(
    "--pid",
    "-pid",
    required=False,
    type=str,
    default=None,
    help="Retrieves the logs from the actor with this pid.",
)
@address_option
@log_node_id_option
@log_node_ip_option
@log_follow_option
@log_tail_option
@log_interval_option
@log_timeout_option
@log_suffix_option
@click.pass_context
@PublicAPI(stability="alpha")
def log_actor(
    ctx,
    id: Optional[str],
    pid: Optional[str],
    address: Optional[str],
    node_id: Optional[str],
    node_ip: Optional[str],
    follow: bool,
    tail: int,
    interval: float,
    timeout: int,
    err: bool,
):
    """Get/List logs associated with an actor.

    Example:

        Follow the log file with an actor id ABC.

        ```
        ray logs actor --id ABC --follow
        ```

        Get the actor log from pid 123, ip ABC.
        Note that this goes well with the driver log of Ray which prints
        (ip=ABC, pid=123, class_name) logs.

        ```
        ray logs actor --pid=123  —ip=ABC
        ```

        Get the actor err log file.

        ```
        ray logs actor --id ABC --err
        ```

    Raises:
        :class:`RayStateApiException <ray.experimental.state.exception.RayStateApiException>`
            if the CLI is failed to query the data.
        MissingParameter if inputs are missing.
    """  # noqa: E501

    if pid is None and id is None:
        raise click.MissingParameter(
            message="At least one of `--pid` and `--id` has to be set",
            param_type="option",
        )

    _print_log(
        address=address,
        node_id=node_id,
        node_ip=node_ip,
        pid=pid,
        actor_id=id,
        tail=tail,
        follow=follow,
        interval=interval,
        timeout=timeout,
        suffix="err" if err else "out",
    )


@logs_state_cli_group.command(name="worker")
@click.option(
    "--pid",
    "-pid",
    # The only identifier supported for now, TODO(rickyx): add worker id support
    required=True,
    type=str,
    help="Retrieves the logs from the worker with this pid.",
)
@address_option
@log_node_id_option
@log_node_ip_option
@log_follow_option
@log_tail_option
@log_interval_option
@log_timeout_option
@log_suffix_option
@click.pass_context
@PublicAPI(stability="alpha")
def log_worker(
    ctx,
    pid: Optional[str],
    address: Optional[str],
    node_id: Optional[str],
    node_ip: Optional[str],
    follow: bool,
    tail: int,
    interval: float,
    timeout: int,
    err: bool,
):
    """Get logs associated with a worker process.

    Example:

        Follow the log file from a worker process with pid=ABC.

        ```
        ray logs worker --pid ABC --follow
        ```

        Get the stderr logs from a worker process.

        ```
        ray logs worker --pid ABC --err
        ```

    Raises:
        :class:`RayStateApiException <ray.experimental.state.exception.RayStateApiException>`
            if the CLI is failed to query the data.
        MissingParameter if inputs are missing.
    """  # noqa: E501

    _print_log(
        address=address,
        node_id=node_id,
        node_ip=node_ip,
        pid=pid,
        tail=tail,
        follow=follow,
        interval=interval,
        timeout=timeout,
        suffix="err" if err else "out",
    )


@logs_state_cli_group.command(name="job")
@click.option(
    "--id",
    "submission_id",
    required=True,
    type=str,
    help=(
        "Retrieves the logs from a submission job with submission id,"
        "i.e. raysubmit_XXX"
    ),
)
@address_option
@log_follow_option
@log_tail_option
@log_interval_option
@log_timeout_option
@click.pass_context
@PublicAPI(stability="alpha")
def log_job(
    ctx,
    submission_id: Optional[str],
    address: Optional[str],
    follow: bool,
    tail: int,
    interval: float,
    timeout: int,
):
    """Get logs associated with a submission job.

    Example:

        Follow the log file from a submission job with submission id raysumbit_xxx.

        ```
        ray logs job --id raysubmit_xxx
        ```

        Follow the submission job log.

        ```
        ray logs jobs --id raysubmit_xxx --follow

        ```

    Raises:
        :class:`RayStateApiException <ray.experimental.state.exception.RayStateApiException>`
            if the CLI is failed to query the data.
        MissingParameter if inputs are missing.
    """  # noqa: E501

    _print_log(
        address=address,
        tail=tail,
        follow=follow,
        interval=interval,
        timeout=timeout,
        submission_id=submission_id,
    )


@logs_state_cli_group.command(name="task")
@click.option(
    "--id",
    "task_id",
    required=True,
    type=str,
    help="Retrieves the logs from the task with this task id.",
)
@click.option(
    "--attempt-number",
    "-a",
    required=False,
    type=int,
    default=0,
    help="Retrieves the logs from the attempt, default to 0",
)
@address_option
@log_follow_option
@log_interval_option
@log_tail_option
@log_timeout_option
@log_suffix_option
@click.pass_context
@PublicAPI(stability="alpha")
def log_task(
    ctx,
    task_id: Optional[str],
    attempt_number: int,
    address: Optional[str],
    follow: bool,
    interval: float,
    tail: int,
    timeout: int,
    err: bool,
):
    """Get logs associated with a task.

    Example:

        Follow the log file from a task with task id.

        ```
        ray logs tasks --id <task_id> --follow
        ```

        Get the log from a retry attempt 1 from a task.

        ```
        ray logs tasks --id <task_id> -a 1
        ```

    Raises:
        :class:`RayStateApiException <ray.experimental.state.exception.RayStateApiException>`
            if the CLI is failed to query the data.
        MissingParameter if inputs are missing.
    """  # noqa: E501

    _print_log(
        address=address,
        task_id=task_id,
        attempt_number=attempt_number,
        follow=follow,
        tail=tail,
        interval=interval,
        timeout=timeout,
        suffix="err" if err else "out",
    )<|MERGE_RESOLUTION|>--- conflicted
+++ resolved
@@ -297,12 +297,8 @@
 
     if not isinstance(state_data, list):
         state_data = [state_data]
-<<<<<<< HEAD
     state_data = [state.asdict() for state in state_data]
-=======
-
-    state_data = [dataclasses.asdict(state) for state in state_data]
->>>>>>> 6088de32
+
     return output_with_format(state_data, schema=schema, format=format, detail=True)
 
 
