--- conflicted
+++ resolved
@@ -36,13 +36,13 @@
     return [format_enum.value for format_enum in AvailableFormat]
 
 
-<<<<<<< HEAD
 def _get_available_resources() -> List[str]:
     """Return the available resources in a list of string"""
     # All resource names use '_' rather than '-'. But users options have '-'
     return [e.value.replace("_", "-") for e in StateResource]
-=======
-def get_api_server_url():
+
+
+def get_api_server_url() -> str:
     address = services.canonicalize_bootstrap_address(None)
     gcs_client = GcsClient(address=address, nums_reconnect_retry=0)
     ray.experimental.internal_kv._initialize_internal_kv(gcs_client)
@@ -61,8 +61,9 @@
                 "still alive."
             )
         )
+    
+    api_server_url = f"http://{api_server_url.decode()}"
     return api_server_url
->>>>>>> 5b341ee6
 
 
 def get_state_api_output_to_print(
@@ -96,38 +97,6 @@
     # If the format is json or yaml, it should not print stats because
     # users don't want additional strings.
     return format == AvailableFormat.DEFAULT or format == AvailableFormat.TABLE
-
-
-<<<<<<< HEAD
-def _get_state_api_server_address() -> str:
-    address = services.canonicalize_bootstrap_address(None)
-    gcs_client = GcsClient(address=address, nums_reconnect_retry=0)
-    ray.experimental.internal_kv._initialize_internal_kv(gcs_client)
-    api_server_url = ray._private.utils.internal_kv_get_with_retry(
-        gcs_client,
-        ray_constants.DASHBOARD_ADDRESS,
-        namespace=ray_constants.KV_NAMESPACE_DASHBOARD,
-        num_retries=20,
-    )
-    if api_server_url is None:
-        raise ValueError(
-            (
-                "Couldn't obtain the API server address from GCS. It is likely that "
-                "the GCS server is down. Check gcs_server.[out | err] to see if it is "
-                "still alive."
-            )
-        )
-=======
-@click.group("list")
-@click.pass_context
-def list_state_cli_group(ctx):
-    api_server_url = get_api_server_url()
->>>>>>> 5b341ee6
-
-    assert use_gcs_for_bootstrap()
-    api_server_url = f"http://{api_server_url.decode()}"
-
-    return api_server_url
 
 
 @click.command()
@@ -182,7 +151,7 @@
     format = AvailableFormat(format)
 
     # Get the state API server address from ray if not provided by user
-    api_server_address = address if address else _get_state_api_server_address()
+    api_server_address = address if address else get_api_server_url()
 
     # Create the State API server and put it into context
     logger.debug(f"Create StateApiClient at {api_server_address}...")
