--- conflicted
+++ resolved
@@ -98,7 +98,6 @@
     assert use_gcs_for_bootstrap()
     api_server_url = f"http://{api_server_url}"
 
-<<<<<<< HEAD
     return api_server_url
 
 
@@ -109,6 +108,18 @@
 )
 @click.option(
     "--format", default="default", type=click.Choice(_get_available_formats())
+)
+@click.option(
+    "-f",
+    "--filter",
+    help=(
+        "A key value pair to filter the result. "
+        "For example, specify --filter [column] [value] "
+        "to filter out data that satsifies column==value."
+    ),
+    nargs=2,
+    type=click.Tuple([str, str]),
+    multiple=True,
 )
 @click.option(
     "--timeout",
@@ -123,134 +134,26 @@
         "automatically from querying the GCS server."
     ),
 )
-def list(resource: str, format: str, timeout: float, address: str):
+def list(
+    resource: str,
+    format: str,
+    filter: List[Tuple[str, str]],
+    timeout: float,
+    address: str,
+):
     """
     List RESOURCE used by Ray.
-=======
-list_format_option = click.option(
-    "--format", default="default", type=click.Choice(_get_available_formats())
-)
-list_filter_option = click.option(
-    "-f",
-    "--filter",
-    help=(
-        "A key value pair to filter the result. "
-        "For example, specify --filter [column] [value] "
-        "to filter out data that satsifies column==value."
-    ),
-    nargs=2,
-    type=click.Tuple([str, str]),
-    multiple=True,
-)
-
-
-@list_state_cli_group.command()
-@list_format_option
-@list_filter_option
-@click.pass_context
-def actors(ctx, format: str, filter: List[Tuple[str, str]]):
-    url = ctx.obj["api_server_url"]
-    format = AvailableFormat(format)
-    print(
-        get_state_api_output_to_print(
-            list_actors(
-                api_server_url=url,
-                filters=filter,
-                _explain=_should_explain(format),
-            ),
-            format=format,
-        )
-    )
-
-
-@list_state_cli_group.command()
-@list_format_option
-@list_filter_option
-@click.pass_context
-def placement_groups(ctx, format: str, filter: List[Tuple[str, str]]):
-    url = ctx.obj["api_server_url"]
-    format = AvailableFormat(format)
-    print(
-        get_state_api_output_to_print(
-            list_placement_groups(
-                api_server_url=url,
-                filters=filter,
-                _explain=_should_explain(format),
-            ),
-            format=format,
-        )
-    )
-
-
-@list_state_cli_group.command()
-@list_format_option
-@list_filter_option
-@click.pass_context
-def nodes(ctx, format: str, filter: List[Tuple[str, str]]):
-    url = ctx.obj["api_server_url"]
-    format = AvailableFormat(format)
-    print(
-        get_state_api_output_to_print(
-            list_nodes(
-                api_server_url=url,
-                filters=filter,
-                _explain=_should_explain(format),
-            ),
-            format=format,
-        )
-    )
-
-
-@list_state_cli_group.command()
-@list_format_option
-@list_filter_option
-@click.pass_context
-def jobs(ctx, format: str, filter: List[Tuple[str, str]]):
-    url = ctx.obj["api_server_url"]
-    format = AvailableFormat(format)
-    print(
-        get_state_api_output_to_print(
-            list_jobs(
-                api_server_url=url,
-                filters=filter,
-                _explain=_should_explain(format),
-            ),
-            format=format,
-        )
-    )
->>>>>>> 29a063af
 
     RESOURCE is the name of the possible resources from `StateResource`,
     i.e. 'jobs', 'actors', 'nodes', ...
 
-<<<<<<< HEAD
     """
     resource = StateResource(resource)
     format = AvailableFormat(format)
-=======
-@list_state_cli_group.command()
-@list_format_option
-@list_filter_option
-@click.pass_context
-def workers(ctx, format: str, filter: List[Tuple[str, str]]):
-    url = ctx.obj["api_server_url"]
-    format = AvailableFormat(format)
-    print(
-        get_state_api_output_to_print(
-            list_workers(
-                api_server_url=url,
-                filters=filter,
-                _explain=_should_explain(format),
-            ),
-            format=format,
-        )
-    )
->>>>>>> 29a063af
 
     # Get the state API server address from ray if not provided by user
     api_server_address = address if address else _get_state_api_server_address()
 
-<<<<<<< HEAD
     # Create the State API server and put it into context
     logger.debug(f"Create StateApiClient at {api_server_address}...")
     client = StateApiClient(
@@ -260,69 +163,16 @@
     options = ListApiOptions(
         limit=DEFAULT_LIMIT,  # TODO(rickyyx): should we make this configurable?
         timeout=timeout,
-=======
-@list_state_cli_group.command()
-@list_format_option
-@list_filter_option
-@click.pass_context
-def tasks(ctx, format: str, filter: List[Tuple[str, str]]):
-    url = ctx.obj["api_server_url"]
-    format = AvailableFormat(format)
-    print(
-        get_state_api_output_to_print(
-            list_tasks(
-                api_server_url=url,
-                filters=filter,
-                _explain=_should_explain(format),
-            ),
-            format=format,
-        )
-    )
-
-
-@list_state_cli_group.command()
-@list_format_option
-@list_filter_option
-@click.pass_context
-def objects(ctx, format: str, filter: List[Tuple[str, str]]):
-    url = ctx.obj["api_server_url"]
-    format = AvailableFormat(format)
-    print(
-        get_state_api_output_to_print(
-            list_objects(
-                api_server_url=url,
-                filters=filter,
-                _explain=_should_explain(format),
-            ),
-            format=format,
-        )
->>>>>>> 29a063af
+        filters=filter,
     )
 
     # If errors occur, exceptions will be thrown. Empty data indicate successful query.
     data = client.list(resource, options=options, _explain=_should_explain(format))
 
-<<<<<<< HEAD
     # Print data to console.
     print(
         get_state_api_output_to_print(
             state_data=data,
-=======
-@list_state_cli_group.command()
-@list_format_option
-@list_filter_option
-@click.pass_context
-def runtime_envs(ctx, format: str, filter: List[Tuple[str, str]]):
-    url = ctx.obj["api_server_url"]
-    format = AvailableFormat(format)
-    print(
-        get_state_api_output_to_print(
-            list_runtime_envs(
-                api_server_url=url,
-                filters=filter,
-                _explain=_should_explain(format),
-            ),
->>>>>>> 29a063af
             format=format,
         )
     )