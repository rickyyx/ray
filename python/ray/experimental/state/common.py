import logging

from abc import ABC
from dataclasses import dataclass, fields
<<<<<<< HEAD
from enum import Enum, unique
from typing import List, Dict, Union
=======
from typing import List, Dict, Union, Tuple, Set, Optional
>>>>>>> 29a063af

from ray.dashboard.modules.job.common import JobInfo

logger = logging.getLogger(__name__)

DEFAULT_RPC_TIMEOUT = 30
DEFAULT_LIMIT = 1000


def filter_fields(data: dict, state_dataclass) -> dict:
    """Filter the given data using keys from a given state dataclass."""
    filtered_data = {}
    for field in fields(state_dataclass):
        if field.name in data:
            filtered_data[field.name] = data[field.name]
    return filtered_data


<<<<<<< HEAD
@unique
class StateResource(Enum):
    ACTORS = "actors"
    JOBS = "jobs"
    PLACEMENT_GROUPS = "placement_groups"
    NODES = "nodes"
    WORKERS = "workers"
    TASKS = "tasks"
    OBJECTS = "objects"
    RUNTIME_ENVS = "runtime_envs"
=======
SupportedFilterType = Union[str, bool, int, float]
>>>>>>> 29a063af


@dataclass(init=True)
class ListApiOptions:
<<<<<<< HEAD
    limit: int = DEFAULT_LIMIT
    timeout: int = DEFAULT_RPC_TIMEOUT
=======
    limit: int
    timeout: int
    filters: List[Tuple[str, SupportedFilterType]]
>>>>>>> 29a063af
    # When the request is processed on the server side,
    # we should apply multiplier so that server side can finish
    # processing a request within timeout. Otherwise,
    # timeout will always lead Http timeout.
    _server_timeout_multiplier: float = 0.8

    # TODO(sang): Use Pydantic instead.
    def __post_init__(self):
        assert isinstance(self.limit, int)
        assert isinstance(self.timeout, int)
        # To return the data to users, when there's a partial failure
        # we need to have a timeout that's smaller than the users' timeout.
        # 80% is configured arbitrarily.
        self.timeout = int(self.timeout * self._server_timeout_multiplier)
        if self.filters is None:
            self.filters = []


class StateSchema(ABC):
    @classmethod
    def filterable_columns(cls) -> Set[str]:
        """Return a set of columns that support filtering.

        NOTE: Currently, only bool, str, int, and float
            types are supported for filtering.
        TODO(sang): Filter on the source side instead for optimization.
        """
        raise NotImplementedError


@dataclass(init=True)
class GetLogOptions:
    timeout: int
    node_id: Optional[str] = None
    node_ip: Optional[str] = None
    # One of {file, stream}. File means it will return the whole log.
    # stream means it will keep the connection and streaming the log.
    media_type: str = "file"
    # The file name of the log.
    filename: Optional[str] = None
    # The actor id of the log. It is used only for worker logs.
    actor_id: Optional[str] = None
    # The task id of the log. It is used only for worker logs.
    # This is currently not working. TODO(sang): Support task log.
    task_id: Optional[str] = None
    # The pid of the log. It is used only for worker logs.
    pid: Optional[int] = None
    # Total log lines to return.
    lines: int = 1000
    # The interval where new logs are streamed to.
    # Should be used only when media_type == stream.
    interval: Optional[float] = None

    def __post_init__(self):
        if self.pid:
            self.pid = int(self.pid)
        if self.interval:
            self.interval = float(self.interval)
        self.lines = int(self.lines)

        if self.media_type == "file":
            assert self.interval is None
        if self.media_type not in ["file", "stream"]:
            raise ValueError(f"Invalid media type: {self.media_type}")
        if not (self.node_id or self.node_ip):
            raise ValueError(
                "Both node_id and node_ip is not given. "
                "At least one of the should be provided."
            )
        if self.node_id and self.node_ip:
            raise ValueError(
                "Both node_id and node_ip are given. Only one of them can be provided. "
                f"Given node id: {self.node_id}, given node ip: {self.node_ip}"
            )
        if not (self.actor_id or self.task_id or self.pid or self.filename):
            raise ValueError(
                "None of actor_id, task_id, pid, or filename is provided. "
                "At least one of them is required to fetch logs."
            )


# TODO(sang): Replace it with Pydantic or gRPC schema (once interface is finalized).
@dataclass(init=True)
class ActorState(StateSchema):
    actor_id: str
    state: str
    class_name: str
    name: str
    pid: int
    serialized_runtime_env: str
    resource_mapping: dict
    death_cause: dict
    is_detached: bool

    @classmethod
    def filterable_columns(cls) -> Set[str]:
        return {"actor_id", "state", "class_name"}


@dataclass(init=True)
class PlacementGroupState(StateSchema):
    placement_group_id: str
    state: str
    name: str
    bundles: dict
    is_detached: bool
    stats: dict

    @classmethod
    def filterable_columns(cls) -> Set[str]:
        return {"placement_group_id", "state"}


@dataclass(init=True)
class NodeState(StateSchema):
    node_id: str
    state: str
    node_name: str
    resources_total: dict

    @classmethod
    def filterable_columns(cls) -> Set[str]:
        return {"node_id", "state"}


class JobState(JobInfo, StateSchema):
    @classmethod
    def filterable_columns(cls) -> Set[str]:
        return {"status", "entrypoint", "error_type"}


@dataclass(init=True)
class WorkerState(StateSchema):
    worker_id: str
    is_alive: str
    worker_type: str
    exit_type: str
    exit_detail: str
    pid: str
    worker_info: dict

    @classmethod
    def filterable_columns(cls) -> Set[str]:
        return {"worker_id", "is_alive", "worker_type", "exit_type", "pid"}


@dataclass(init=True)
class TaskState(StateSchema):
    task_id: str
    name: str
    scheduling_state: str
    type: str
    language: str
    func_or_class_name: str
    required_resources: dict
    runtime_env_info: str

    @classmethod
    def filterable_columns(cls) -> Set[str]:
        return {
            "task_id",
            "name",
            "scheduling_state",
        }


@dataclass(init=True)
class ObjectState(StateSchema):
    object_id: str
    pid: int
    node_ip_address: str
    object_size: int
    reference_type: str
    call_site: str
    task_status: str
    local_ref_count: int
    pinned_in_memory: int
    submitted_task_ref_count: int
    contained_in_owned: int
    type: str

    @classmethod
    def filterable_columns(cls) -> Set[str]:
        return {
            "object_id",
            "node_ip_address",
            "reference_type",
            "task_status",
            "type",
            "pid",
        }


@dataclass(init=True)
class RuntimeEnvState(StateSchema):
    runtime_env: str
    ref_cnt: int
    success: bool
    error: str
    creation_time_ms: float
    node_id: str

    @classmethod
    def filterable_columns(cls) -> Set[str]:
        return {
            "node_id",
            "runtime_env",
            "success",
        }


@dataclass(init=True)
class ListApiResponse:
    # Returned data. None if no data is returned.
    result: Union[
        Dict[
            str,
            Union[
                ActorState,
                PlacementGroupState,
                NodeState,
                JobInfo,
                WorkerState,
                TaskState,
                ObjectState,
            ],
        ],
        List[RuntimeEnvState],
    ] = None
    # List API can have a partial failure if queries to
    # all sources fail. For example, getting object states
    # require to ping all raylets, and it is possible some of
    # them fails. Note that it is impossible to guarantee high
    # availability of data because ray's state information is
    # not replicated.
    partial_failure_warning: str = ""<|MERGE_RESOLUTION|>--- conflicted
+++ resolved
@@ -2,12 +2,8 @@
 
 from abc import ABC
 from dataclasses import dataclass, fields
-<<<<<<< HEAD
 from enum import Enum, unique
-from typing import List, Dict, Union
-=======
 from typing import List, Dict, Union, Tuple, Set, Optional
->>>>>>> 29a063af
 
 from ray.dashboard.modules.job.common import JobInfo
 
@@ -26,7 +22,6 @@
     return filtered_data
 
 
-<<<<<<< HEAD
 @unique
 class StateResource(Enum):
     ACTORS = "actors"
@@ -37,21 +32,16 @@
     TASKS = "tasks"
     OBJECTS = "objects"
     RUNTIME_ENVS = "runtime_envs"
-=======
+
+
 SupportedFilterType = Union[str, bool, int, float]
->>>>>>> 29a063af
 
 
 @dataclass(init=True)
 class ListApiOptions:
-<<<<<<< HEAD
-    limit: int = DEFAULT_LIMIT
-    timeout: int = DEFAULT_RPC_TIMEOUT
-=======
     limit: int
     timeout: int
     filters: List[Tuple[str, SupportedFilterType]]
->>>>>>> 29a063af
     # When the request is processed on the server side,
     # we should apply multiplier so that server side can finish
     # processing a request within timeout. Otherwise,
