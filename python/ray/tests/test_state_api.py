--- conflicted
+++ resolved
@@ -2154,12 +2154,7 @@
         ]
         runner = CliRunner()
         with pytest.warns(UserWarning) as record:
-<<<<<<< HEAD
             result = runner.invoke(ray_list, ["placement-groups"])
-            # result = list_placement_groups()
-=======
-            result = runner.invoke(cli_list, ["placement-groups"])
->>>>>>> e5a8b1dd
         assert (
             f"{max_limit_data_source} ({max_limit_data_source + 1} total "
             "from the cluster) placement_groups are retrieved from the "
@@ -2591,7 +2586,7 @@
 
         # Verify when CLI is used, exceptions are not raised.
         with pytest.warns(None) as record:
-            result = runner.invoke(cli_list, ["tasks", "--timeout=3"])
+            result = runner.invoke(ray_list, ["tasks", "--timeout=3"])
         assert len(record) == 1
         assert result.exit_code == 0
 
