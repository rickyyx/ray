import json
import sys
from dataclasses import fields
from typing import List, Tuple
from unittest.mock import MagicMock

import pytest
import yaml
from click.testing import CliRunner

import ray
import ray.dashboard.consts as dashboard_consts
<<<<<<< HEAD
import ray.ray_constants as ray_constants
import ray.state as global_state
=======
import ray._private.ray_constants as ray_constants
>>>>>>> 0d5131ba
from ray._private.test_utils import wait_for_condition
from ray.cluster_utils import cluster_not_supported
from ray.core.generated.common_pb2 import (
    Address,
    CoreWorkerStats,
    ObjectRefInfo,
    TaskInfoEntry,
    TaskStatus,
    WorkerType,
<<<<<<< HEAD
=======
    TaskType,
>>>>>>> 0d5131ba
)
from ray.core.generated.gcs_pb2 import (
    ActorTableData,
    GcsNodeInfo,
    PlacementGroupTableData,
    WorkerTableData,
)
from ray.core.generated.gcs_service_pb2 import (
    GetAllActorInfoReply,
    GetAllNodeInfoReply,
    GetAllPlacementGroupReply,
    GetAllWorkerInfoReply,
)
from ray.core.generated.node_manager_pb2 import GetNodeStatsReply, GetTasksInfoReply
from ray.core.generated.reporter_pb2 import ListLogsReply, StreamLogReply
from ray.core.generated.runtime_env_agent_pb2 import GetRuntimeEnvsInfoReply
from ray.core.generated.runtime_env_common_pb2 import (
    RuntimeEnvState as RuntimeEnvStateProto,
)
from ray.dashboard.state_aggregator import (
    GCS_QUERY_FAILURE_WARNING,
    NODE_QUERY_FAILURE_WARNING,
    StateAPIManager,
    _convert_filters_type,
)
from ray.experimental.state.api import (
    get_actor,
    get_node,
    get_objects,
    get_placement_group,
    get_task,
    get_worker,
    list_actors,
    list_jobs,
    list_nodes,
    list_objects,
    list_placement_groups,
    list_runtime_envs,
    list_tasks,
    list_workers,
)
from ray.experimental.state.common import (
    DEFAULT_LIMIT,
    DEFAULT_RPC_TIMEOUT,
    ActorState,
    ListApiOptions,
    NodeState,
    ObjectState,
    PlacementGroupState,
    RuntimeEnvState,
    SupportedFilterType,
    TaskState,
    WorkerState,
)
from ray.experimental.state.exception import DataSourceUnavailable, RayStateApiException
<<<<<<< HEAD
from ray.experimental.state.state_cli import AvailableFormat, format_list_api_output
from ray.experimental.state.state_cli import get as cli_get
=======
from ray.experimental.state.state_cli import (
    AvailableFormat,
    get_state_api_output_to_print,
)
>>>>>>> 0d5131ba
from ray.experimental.state.state_cli import list as cli_list
from ray.experimental.state.state_manager import IdToIpMap, StateDataSourceClient
from ray.job_submission import JobSubmissionClient
from ray.runtime_env import RuntimeEnv

if sys.version_info > (3, 7, 0):
    from unittest.mock import AsyncMock
else:
    from asyncmock import AsyncMock


"""
Unit tests
"""


@pytest.fixture
def state_api_manager():
    data_source_client = AsyncMock(StateDataSourceClient)
    manager = StateAPIManager(data_source_client)
    yield manager


def verify_schema(state, result_dict: dict):
    state_fields_columns = set()
    for field in fields(state):
        state_fields_columns.add(field.name)

    for k in result_dict.keys():
        assert k in state_fields_columns


def generate_actor_data(id, state=ActorTableData.ActorState.ALIVE, class_name="class"):
    return ActorTableData(
        actor_id=id,
        state=state,
        name="abc",
        pid=1234,
        class_name=class_name,
    )


def generate_pg_data(id):
    return PlacementGroupTableData(
        placement_group_id=id,
        state=PlacementGroupTableData.PlacementGroupState.CREATED,
        name="abc",
        creator_job_dead=True,
        creator_actor_dead=False,
    )


def generate_node_data(id):
    return GcsNodeInfo(
        node_id=id,
        state=GcsNodeInfo.GcsNodeState.ALIVE,
        node_manager_address="127.0.0.1",
        raylet_socket_name="abcd",
        object_store_socket_name="False",
    )


def generate_worker_data(id, pid=1234):
    return WorkerTableData(
        worker_address=Address(
            raylet_id=id, ip_address="127.0.0.1", port=124, worker_id=id
        ),
        is_alive=True,
        timestamp=1234,
        worker_type=WorkerType.WORKER,
        pid=pid,
    )


def generate_task_entry(
    id,
    name="class",
    func_or_class="class",
    state=TaskStatus.SCHEDULED,
    type=TaskType.NORMAL_TASK,
):
    return TaskInfoEntry(
        task_id=id,
        name=name,
        func_or_class_name=func_or_class,
        scheduling_state=state,
        type=type,
    )


def generate_task_data(
    id, name="class", func_or_class="class", state=TaskStatus.SCHEDULED
):
    return GetTasksInfoReply(
        owned_task_info_entries=[
            generate_task_entry(
                id=id, name=name, func_or_class=func_or_class, state=state
            )
        ]
    )


def generate_object_info(
    obj_id,
    size_bytes=1,
    callsite="main.py",
    task_state=TaskStatus.SCHEDULED,
    local_ref_count=1,
    attempt_number=1,
    pid=1234,
    ip="1234",
    worker_type=WorkerType.DRIVER,
    pinned_in_memory=True,
):
    return CoreWorkerStats(
        pid=pid,
        worker_type=worker_type,
        ip_address=ip,
        object_refs=[
            ObjectRefInfo(
                object_id=obj_id,
                call_site=callsite,
                object_size=size_bytes,
                local_ref_count=local_ref_count,
                submitted_task_ref_count=1,
                contained_in_owned=[],
                pinned_in_memory=pinned_in_memory,
                task_status=task_state,
                attempt_number=attempt_number,
            )
        ],
    )


def generate_runtime_env_info(runtime_env, creation_time=None, success=True):
    return GetRuntimeEnvsInfoReply(
        runtime_env_states=[
            RuntimeEnvStateProto(
                runtime_env=runtime_env.serialize(),
                ref_cnt=1,
                success=success,
                error=None,
                creation_time_ms=creation_time,
            )
        ]
    )


def create_api_options(
    timeout: int = DEFAULT_RPC_TIMEOUT,
    limit: int = DEFAULT_LIMIT,
    filters: List[Tuple[str, SupportedFilterType]] = None,
):
    if not filters:
        filters = []
    return ListApiOptions(
        limit=limit, timeout=timeout, filters=filters, _server_timeout_multiplier=1.0
    )


def test_id_to_ip_map():
    node_id_1 = "1"
    node_ip_1 = "ip_1"
    node_id_2 = "2"
    node_ip_2 = "ip_2"
    m = IdToIpMap()
    m.put(node_id_1, node_ip_1)
    assert m.get_ip(node_ip_2) is None
    assert m.get_node_id(node_id_2) is None
    assert m.get_ip(node_id_1) == node_ip_1
    assert m.get_node_id(node_ip_1) == node_id_1
    m.pop(node_id_1)
    assert m.get_ip(node_id_1) is None
    assert m.get_node_id(node_id_1) is None


@pytest.mark.asyncio
async def test_api_manager_list_actors(state_api_manager):
    data_source_client = state_api_manager.data_source_client
    actor_id = b"1234"
    data_source_client.get_all_actor_info.return_value = GetAllActorInfoReply(
        actor_table_data=[
            generate_actor_data(actor_id),
            generate_actor_data(b"12345", state=ActorTableData.ActorState.DEAD),
        ]
    )
    result = await state_api_manager.list_actors(option=create_api_options())
    data = result.result
    actor_data = data[0]
    verify_schema(ActorState, actor_data)

    """
    Test limit
    """
    assert len(data) == 2
    result = await state_api_manager.list_actors(option=create_api_options(limit=1))
    data = result.result
    assert len(data) == 1

    """
    Test filters
    """
    # If the column is not supported for filtering, it should raise an exception.
    with pytest.raises(ValueError):
        result = await state_api_manager.list_actors(
            option=create_api_options(filters=[("stat", "DEAD")])
        )
    result = await state_api_manager.list_actors(
        option=create_api_options(filters=[("state", "DEAD")])
    )
    assert len(result.result) == 1

    """
    Test error handling
    """
    data_source_client.get_all_actor_info.side_effect = DataSourceUnavailable()
    with pytest.raises(DataSourceUnavailable) as exc_info:
        result = await state_api_manager.list_actors(option=create_api_options(limit=1))
    assert exc_info.value.args[0] == GCS_QUERY_FAILURE_WARNING


@pytest.mark.asyncio
async def test_api_manager_list_pgs(state_api_manager):
    data_source_client = state_api_manager.data_source_client
    id = b"1234"
    data_source_client.get_all_placement_group_info.return_value = (
        GetAllPlacementGroupReply(
            placement_group_table_data=[
                generate_pg_data(id),
                generate_pg_data(b"12345"),
            ]
        )
    )
    result = await state_api_manager.list_placement_groups(option=create_api_options())
    data = result.result
    data = data[0]
    verify_schema(PlacementGroupState, data)

    """
    Test limit
    """
    assert len(result.result) == 2
    result = await state_api_manager.list_placement_groups(
        option=create_api_options(limit=1)
    )
    data = result.result
    assert len(data) == 1

    """
    Test filters
    """
    # If the column is not supported for filtering, it should raise an exception.
    with pytest.raises(ValueError):
        result = await state_api_manager.list_placement_groups(
            option=create_api_options(filters=[("stat", "DEAD")])
        )
    result = await state_api_manager.list_placement_groups(
        option=create_api_options(filters=[("placement_group_id", bytearray(id).hex())])
    )
    assert len(result.result) == 1

    """
    Test error handling
    """
    data_source_client.get_all_placement_group_info.side_effect = (
        DataSourceUnavailable()
    )
    with pytest.raises(DataSourceUnavailable) as exc_info:
        result = await state_api_manager.list_placement_groups(
            option=create_api_options(limit=1)
        )
    assert exc_info.value.args[0] == GCS_QUERY_FAILURE_WARNING


@pytest.mark.asyncio
async def test_api_manager_list_nodes(state_api_manager):
    data_source_client = state_api_manager.data_source_client
    id = b"1234"
    data_source_client.get_all_node_info.return_value = GetAllNodeInfoReply(
        node_info_list=[generate_node_data(id), generate_node_data(b"12345")]
    )
    result = await state_api_manager.list_nodes(option=create_api_options())
    data = result.result
    data = data[0]
    verify_schema(NodeState, data)

    """
    Test limit
    """
    assert len(result.result) == 2
    result = await state_api_manager.list_nodes(option=create_api_options(limit=1))
    data = result.result
    assert len(data) == 1

    """
    Test filters
    """
    # If the column is not supported for filtering, it should raise an exception.
    with pytest.raises(ValueError):
        result = await state_api_manager.list_nodes(
            option=create_api_options(filters=[("stat", "DEAD")])
        )
    result = await state_api_manager.list_nodes(
        option=create_api_options(filters=[("node_id", bytearray(id).hex())])
    )
    assert len(result.result) == 1

    """
    Test error handling
    """
    data_source_client.get_all_node_info.side_effect = DataSourceUnavailable()
    with pytest.raises(DataSourceUnavailable) as exc_info:
        result = await state_api_manager.list_nodes(option=create_api_options(limit=1))
    assert exc_info.value.args[0] == GCS_QUERY_FAILURE_WARNING


@pytest.mark.asyncio
async def test_api_manager_list_workers(state_api_manager):
    data_source_client = state_api_manager.data_source_client
    id = b"1234"
    data_source_client.get_all_worker_info.return_value = GetAllWorkerInfoReply(
        worker_table_data=[
            generate_worker_data(id, pid=1),
            generate_worker_data(b"12345", pid=2),
        ]
    )
    result = await state_api_manager.list_workers(option=create_api_options())
    data = result.result
    data = data[0]
    verify_schema(WorkerState, data)

    """
    Test limit
    """
    assert len(result.result) == 2
    result = await state_api_manager.list_workers(option=create_api_options(limit=1))
    data = result.result
    assert len(data) == 1

    """
    Test filters
    """
    # If the column is not supported for filtering, it should raise an exception.
    with pytest.raises(ValueError):
        result = await state_api_manager.list_workers(
            option=create_api_options(filters=[("stat", "DEAD")])
        )
    result = await state_api_manager.list_workers(
        option=create_api_options(filters=[("worker_id", bytearray(id).hex())])
    )
    assert len(result.result) == 1
    # Make sure it works with int type.
    result = await state_api_manager.list_workers(
        option=create_api_options(filters=[("pid", 2)])
    )
    assert len(result.result) == 1

    """
    Test error handling
    """
    data_source_client.get_all_worker_info.side_effect = DataSourceUnavailable()
    with pytest.raises(DataSourceUnavailable) as exc_info:
        result = await state_api_manager.list_workers(
            option=create_api_options(limit=1)
        )
    assert exc_info.value.args[0] == GCS_QUERY_FAILURE_WARNING


@pytest.mark.skipif(
    sys.version_info <= (3, 7, 0),
    reason=("Not passing in CI although it works locally. Will handle it later."),
)
@pytest.mark.asyncio
async def test_api_manager_list_tasks(state_api_manager):
    data_source_client = state_api_manager.data_source_client
    data_source_client.get_all_registered_raylet_ids = MagicMock()
    data_source_client.get_all_registered_raylet_ids.return_value = ["1", "2"]

    first_task_name = "1"
    second_task_name = "2"
    data_source_client.get_task_info = AsyncMock()
    id = b"1234"
    data_source_client.get_task_info.side_effect = [
        generate_task_data(id, first_task_name),
        generate_task_data(b"2345", second_task_name),
    ]
    result = await state_api_manager.list_tasks(option=create_api_options())
    data_source_client.get_task_info.assert_any_await("1", timeout=DEFAULT_RPC_TIMEOUT)
    data_source_client.get_task_info.assert_any_await("2", timeout=DEFAULT_RPC_TIMEOUT)
    data = result.result
    data = data
    assert len(data) == 2
    verify_schema(TaskState, data[0])
    verify_schema(TaskState, data[1])

    """
    Test limit
    """
    data_source_client.get_task_info.side_effect = [
        generate_task_data(id, first_task_name),
        generate_task_data(b"2345", second_task_name),
    ]
    result = await state_api_manager.list_tasks(option=create_api_options(limit=1))
    data = result.result
    assert len(data) == 1

    """
    Test filters
    """
    data_source_client.get_task_info.side_effect = [
        generate_task_data(id, first_task_name),
        generate_task_data(b"2345", second_task_name),
    ]
    result = await state_api_manager.list_tasks(
        option=create_api_options(filters=[("task_id", bytearray(id).hex())])
    )
    assert len(result.result) == 1

    """
    Test error handling
    """
    data_source_client.get_task_info.side_effect = [
        DataSourceUnavailable(),
        generate_task_data(b"2345", second_task_name),
    ]
    result = await state_api_manager.list_tasks(option=create_api_options(limit=1))
    # Make sure warnings are returned.
    warning = result.partial_failure_warning
    assert (
        NODE_QUERY_FAILURE_WARNING.format(
            type="raylet", total=2, network_failures=1, log_command="raylet.out"
        )
        in warning
    )

    # Test if all RPCs fail, it will raise an exception.
    data_source_client.get_task_info.side_effect = [
        DataSourceUnavailable(),
        DataSourceUnavailable(),
    ]
    with pytest.raises(DataSourceUnavailable):
        result = await state_api_manager.list_tasks(option=create_api_options(limit=1))


@pytest.mark.skipif(
    sys.version_info <= (3, 7, 0),
    reason=("Not passing in CI although it works locally. Will handle it later."),
)
@pytest.mark.asyncio
async def test_api_manager_list_objects(state_api_manager):
    data_source_client = state_api_manager.data_source_client
    obj_1_id = b"1" * 28
    obj_2_id = b"2" * 28
    data_source_client.get_all_registered_raylet_ids = MagicMock()
    data_source_client.get_all_registered_raylet_ids.return_value = ["1", "2"]

    data_source_client.get_object_info = AsyncMock()
    data_source_client.get_object_info.side_effect = [
        GetNodeStatsReply(core_workers_stats=[generate_object_info(obj_1_id)]),
        GetNodeStatsReply(core_workers_stats=[generate_object_info(obj_2_id)]),
    ]
    result = await state_api_manager.list_objects(option=create_api_options())
    data = result.result
    data_source_client.get_object_info.assert_any_await(
        "1", timeout=DEFAULT_RPC_TIMEOUT
    )
    data_source_client.get_object_info.assert_any_await(
        "2", timeout=DEFAULT_RPC_TIMEOUT
    )
    data = data
    assert len(data) == 2
    verify_schema(ObjectState, data[0])
    verify_schema(ObjectState, data[1])

    """
    Test limit
    """
    data_source_client.get_object_info.side_effect = [
        GetNodeStatsReply(core_workers_stats=[generate_object_info(obj_1_id)]),
        GetNodeStatsReply(core_workers_stats=[generate_object_info(obj_2_id)]),
    ]
    result = await state_api_manager.list_objects(option=create_api_options(limit=1))
    data = result.result
    assert len(data) == 1

    """
    Test filters
    """
    data_source_client.get_object_info.side_effect = [
        GetNodeStatsReply(core_workers_stats=[generate_object_info(obj_1_id)]),
        GetNodeStatsReply(core_workers_stats=[generate_object_info(obj_2_id)]),
    ]
    result = await state_api_manager.list_objects(
        option=create_api_options(filters=[("object_id", bytearray(obj_1_id).hex())])
    )
    assert len(result.result) == 1

    """
    Test error handling
    """
    data_source_client.get_object_info.side_effect = [
        DataSourceUnavailable(),
        GetNodeStatsReply(core_workers_stats=[generate_object_info(obj_2_id)]),
    ]
    result = await state_api_manager.list_objects(option=create_api_options(limit=1))
    # Make sure warnings are returned.
    warning = result.partial_failure_warning
    assert (
        NODE_QUERY_FAILURE_WARNING.format(
            type="raylet", total=2, network_failures=1, log_command="raylet.out"
        )
        in warning
    )

    # Test if all RPCs fail, it will raise an exception.
    data_source_client.get_object_info.side_effect = [
        DataSourceUnavailable(),
        DataSourceUnavailable(),
    ]
    with pytest.raises(DataSourceUnavailable):
        result = await state_api_manager.list_objects(
            option=create_api_options(limit=1)
        )


@pytest.mark.skipif(
    sys.version_info <= (3, 7, 0),
    reason=("Not passing in CI although it works locally. Will handle it later."),
)
@pytest.mark.asyncio
async def test_api_manager_list_runtime_envs(state_api_manager):
    data_source_client = state_api_manager.data_source_client
    data_source_client.get_all_registered_agent_ids = MagicMock()
    data_source_client.get_all_registered_agent_ids.return_value = ["1", "2", "3"]

    data_source_client.get_runtime_envs_info = AsyncMock()
    data_source_client.get_runtime_envs_info.side_effect = [
        generate_runtime_env_info(RuntimeEnv(**{"pip": ["requests"]})),
        generate_runtime_env_info(
            RuntimeEnv(**{"pip": ["tensorflow"]}), creation_time=15
        ),
        generate_runtime_env_info(RuntimeEnv(**{"pip": ["ray"]}), creation_time=10),
    ]
    result = await state_api_manager.list_runtime_envs(option=create_api_options())
    print(result)
    data = result.result
    data_source_client.get_runtime_envs_info.assert_any_await(
        "1", timeout=DEFAULT_RPC_TIMEOUT
    )
    data_source_client.get_runtime_envs_info.assert_any_await(
        "2", timeout=DEFAULT_RPC_TIMEOUT
    )

    data_source_client.get_runtime_envs_info.assert_any_await(
        "3", timeout=DEFAULT_RPC_TIMEOUT
    )
    assert len(data) == 3
    verify_schema(RuntimeEnvState, data[0])
    verify_schema(RuntimeEnvState, data[1])
    verify_schema(RuntimeEnvState, data[2])

    # Make sure the higher creation time is sorted first.
    assert "creation_time_ms" not in data[0]
    data[1]["creation_time_ms"] > data[2]["creation_time_ms"]

    """
    Test limit
    """
    data_source_client.get_runtime_envs_info.side_effect = [
        generate_runtime_env_info(RuntimeEnv(**{"pip": ["requests"]})),
        generate_runtime_env_info(
            RuntimeEnv(**{"pip": ["tensorflow"]}), creation_time=15
        ),
        generate_runtime_env_info(RuntimeEnv(**{"pip": ["ray"]})),
    ]
    result = await state_api_manager.list_runtime_envs(
        option=create_api_options(limit=1)
    )
    data = result.result
    assert len(data) == 1

    """
    Test filters
    """
    data_source_client.get_runtime_envs_info.side_effect = [
        generate_runtime_env_info(RuntimeEnv(**{"pip": ["requests"]}), success=True),
        generate_runtime_env_info(
            RuntimeEnv(**{"pip": ["tensorflow"]}), creation_time=15, success=True
        ),
        generate_runtime_env_info(RuntimeEnv(**{"pip": ["ray"]}), success=False),
    ]
    result = await state_api_manager.list_runtime_envs(
        option=create_api_options(filters=[("success", False)])
    )
    assert len(result.result) == 1

    """
    Test error handling
    """
    data_source_client.get_runtime_envs_info.side_effect = [
        DataSourceUnavailable(),
        generate_runtime_env_info(RuntimeEnv(**{"pip": ["ray"]})),
        generate_runtime_env_info(RuntimeEnv(**{"pip": ["ray"]})),
    ]
    result = await state_api_manager.list_runtime_envs(
        option=create_api_options(limit=1)
    )
    # Make sure warnings are returned.
    warning = result.partial_failure_warning
    assert (
        NODE_QUERY_FAILURE_WARNING.format(
            type="agent", total=3, network_failures=1, log_command="dashboard_agent.log"
        )
        in warning
    )

    # Test if all RPCs fail, it will raise an exception.
    data_source_client.get_runtime_envs_info.side_effect = [
        DataSourceUnavailable(),
        DataSourceUnavailable(),
        DataSourceUnavailable(),
    ]
    with pytest.raises(DataSourceUnavailable):
        result = await state_api_manager.list_runtime_envs(
            option=create_api_options(limit=1)
        )


def test_type_conversion():
    # Test string
    r = _convert_filters_type([("actor_id", "123")], ActorState)
    assert r[0][1] == "123"
    r = _convert_filters_type([("actor_id", "abcd")], ActorState)
    assert r[0][1] == "abcd"
    r = _convert_filters_type([("actor_id", "True")], ActorState)
    assert r[0][1] == "True"

    # Test boolean
    r = _convert_filters_type([("success", "1")], RuntimeEnvState)
    assert r[0][1]
    r = _convert_filters_type([("success", "True")], RuntimeEnvState)
    assert r[0][1]
    r = _convert_filters_type([("success", "true")], RuntimeEnvState)
    assert r[0][1]
    with pytest.raises(ValueError):
        r = _convert_filters_type([("success", "random_string")], RuntimeEnvState)
    r = _convert_filters_type([("success", "false")], RuntimeEnvState)
    assert r[0][1] is False
    r = _convert_filters_type([("success", "False")], RuntimeEnvState)
    assert r[0][1] is False
    r = _convert_filters_type([("success", "0")], RuntimeEnvState)
    assert r[0][1] is False

    # Test int
    r = _convert_filters_type([("pid", "0")], ObjectState)
    assert r[0][1] == 0
    r = _convert_filters_type([("pid", "123")], ObjectState)
    assert r[0][1] == 123
    # Only integer can be provided.
    with pytest.raises(ValueError):
        r = _convert_filters_type([("pid", "123.3")], ObjectState)
    with pytest.raises(ValueError):
        r = _convert_filters_type([("pid", "abc")], ObjectState)

    # currently, there's no schema that has float column.


"""
Integration tests
"""


@pytest.mark.asyncio
async def test_state_data_source_client(ray_start_cluster):
    cluster = ray_start_cluster
    # head
    cluster.add_node(num_cpus=2)
    ray.init(address=cluster.address)
    # worker
    worker = cluster.add_node(num_cpus=2)

    GRPC_CHANNEL_OPTIONS = (
        *ray_constants.GLOBAL_GRPC_OPTIONS,
        ("grpc.max_send_message_length", ray_constants.GRPC_CPP_MAX_MESSAGE_SIZE),
        ("grpc.max_receive_message_length", ray_constants.GRPC_CPP_MAX_MESSAGE_SIZE),
    )
    gcs_channel = ray._private.utils.init_grpc_channel(
        cluster.address, GRPC_CHANNEL_OPTIONS, asynchronous=True
    )
    client = StateDataSourceClient(gcs_channel)

    """
    Test actor
    """
    result = await client.get_all_actor_info()
    assert isinstance(result, GetAllActorInfoReply)

    """
    Test placement group
    """
    result = await client.get_all_placement_group_info()
    assert isinstance(result, GetAllPlacementGroupReply)

    """
    Test node
    """
    result = await client.get_all_node_info()
    assert isinstance(result, GetAllNodeInfoReply)

    """
    Test worker info
    """
    result = await client.get_all_worker_info()
    assert isinstance(result, GetAllWorkerInfoReply)

    """
    Test job
    """
    job_client = JobSubmissionClient(
        f"http://{ray._private.worker.global_worker.node.address_info['webui_url']}"
    )
    job_id = job_client.submit_job(  # noqa
        # Entrypoint shell command to execute
        entrypoint="ls",
    )
    result = client.get_job_info()
    assert list(result.keys())[0] == job_id
    assert isinstance(result, dict)

    """
    Test tasks
    """
    with pytest.raises(ValueError):
        # Since we didn't register this node id, it should raise an exception.
        result = await client.get_task_info("1234")

    wait_for_condition(lambda: len(ray.nodes()) == 2)
    for node in ray.nodes():
        node_id = node["NodeID"]
        ip = node["NodeManagerAddress"]
        port = int(node["NodeManagerPort"])
        client.register_raylet_client(node_id, ip, port)
        result = await client.get_task_info(node_id)
        assert isinstance(result, GetTasksInfoReply)

    assert len(client.get_all_registered_raylet_ids()) == 2

    """
    Test objects
    """
    with pytest.raises(ValueError):
        # Since we didn't register this node id, it should raise an exception.
        result = await client.get_object_info("1234")

    wait_for_condition(lambda: len(ray.nodes()) == 2)
    for node in ray.nodes():
        node_id = node["NodeID"]
        ip = node["NodeManagerAddress"]
        port = int(node["NodeManagerPort"])
        client.register_raylet_client(node_id, ip, port)
        result = await client.get_object_info(node_id)
        assert isinstance(result, GetNodeStatsReply)

    """
    Test runtime env
    """
    with pytest.raises(ValueError):
        # Since we didn't register this node id, it should raise an exception.
        result = await client.get_runtime_envs_info("1234")
    wait_for_condition(lambda: len(ray.nodes()) == 2)
    for node in ray.nodes():
        node_id = node["NodeID"]
        key = f"{dashboard_consts.DASHBOARD_AGENT_PORT_PREFIX}{node_id}"

        def get_port():
            return ray.experimental.internal_kv._internal_kv_get(
                key, namespace=ray_constants.KV_NAMESPACE_DASHBOARD
            )

        wait_for_condition(lambda: get_port() is not None)
        # The second index is the gRPC port
        port = json.loads(get_port())[1]
        ip = node["NodeManagerAddress"]
        client.register_agent_client(node_id, ip, port)
        result = await client.get_runtime_envs_info(node_id)
        assert isinstance(result, GetRuntimeEnvsInfoReply)

    """
    Test logs
    """
    with pytest.raises(ValueError):
        result = await client.list_logs("1234", "*")
    with pytest.raises(ValueError):
        result = await client.stream_log("1234", "raylet.out", True, 100, 1, 5)

    wait_for_condition(lambda: len(ray.nodes()) == 2)
    # The node information should've been registered in the previous section.
    for node in ray.nodes():
        node_id = node["NodeID"]
        result = await client.list_logs(node_id, timeout=30, glob_filter="*")
        assert isinstance(result, ListLogsReply)

        stream = await client.stream_log(node_id, "raylet.out", False, 10, 1, 5)
        async for logs in stream:
            log_lines = len(logs.data.decode().split("\n"))
            assert isinstance(logs, StreamLogReply)
            assert log_lines >= 10
            assert log_lines <= 11

    """
    Test the exception is raised when the RPC error occurs.
    """
    cluster.remove_node(worker)
    # Wait until the dead node information is propagated.
    wait_for_condition(
        lambda: len(list(filter(lambda node: node["Alive"], ray.nodes()))) == 1
    )
    for node in ray.nodes():
        node_id = node["NodeID"]
        if node["Alive"]:
            continue

        # Querying to the dead node raises gRPC error, which should raise an exception.
        with pytest.raises(DataSourceUnavailable):
            await client.get_object_info(node_id)

        # Make sure unregister API works as expected.
        client.unregister_raylet_client(node_id)
        assert len(client.get_all_registered_raylet_ids()) == 1
        # Since the node_id is unregistered, the API should raise ValueError.
        with pytest.raises(ValueError):
            result = await client.get_object_info(node_id)


def is_hex(val):
    try:
        int_val = int(val, 16)
    except ValueError:
        return False
    # Should remove leading 0 because when the value is converted back
    # to hex, it is removed.
    val = val.lstrip("0")
    return f"0x{val}" == hex(int_val)


@pytest.mark.xfail(cluster_not_supported, reason="cluster not supported on Windows")
def test_cli_apis_sanity_check(ray_start_cluster):
    """Test all of CLI APIs work as expected."""
    NUM_NODES = 4
    cluster = ray_start_cluster
    cluster.add_node(num_cpus=2)
    ray.init(address=cluster.address)
    for _ in range(NUM_NODES - 1):
        cluster.add_node(num_cpus=2)
    runner = CliRunner()

    client = JobSubmissionClient(
        f"http://{ray._private.worker.global_worker.node.address_info['webui_url']}"
    )

    @ray.remote
    def f():
        import time

        time.sleep(30)

    @ray.remote
    class Actor:
        pass

    obj = ray.put(3)  # noqa
    task = f.remote()  # noqa
    actor = Actor.remote()  # noqa
    actor_runtime_env = Actor.options(  # noqa
        runtime_env={"pip": ["requests"]}
    ).remote()
    job_id = client.submit_job(  # noqa
        # Entrypoint shell command to execute
        entrypoint="ls",
    )
    pg = ray.util.placement_group(bundles=[{"CPU": 1}])  # noqa

    def verify_output(cmd, args: List[str], necessary_substrings: List[str]):
        result = runner.invoke(cmd, args)
        exit_code_correct = result.exit_code == 0
        substring_matched = all(
            substr in result.output for substr in necessary_substrings
        )
        print(result.output)
        return exit_code_correct and substring_matched

    wait_for_condition(lambda: verify_output(cli_list, ["actors"], ["actor_id"]))
    wait_for_condition(lambda: verify_output(cli_list, ["workers"], ["worker_id"]))
    wait_for_condition(lambda: verify_output(cli_list, ["nodes"], ["node_id"]))
    wait_for_condition(
        lambda: verify_output(cli_list, ["placement-groups"], ["placement_group_id"])
    )
    wait_for_condition(lambda: verify_output(cli_list, ["jobs"], ["raysubmit"]))
    wait_for_condition(lambda: verify_output(cli_list, ["tasks"], ["task_id"]))
    wait_for_condition(lambda: verify_output(cli_list, ["objects"], ["object_id"]))
    wait_for_condition(
        lambda: verify_output(cli_list, ["runtime-envs"], ["runtime_env"])
    )

    # Test get node by id
    nodes = ray.nodes()
    wait_for_condition(
        lambda: verify_output(
            cli_get, ["nodes", nodes[0]["NodeID"]], ["node_id", nodes[0]["NodeID"]]
        )
    )
    # Test get workers by id
    workers = global_state.workers()
    assert len(workers) > 0
    worker_id = list(workers.keys())[0]
    wait_for_condition(
        lambda: verify_output(cli_get, ["workers", worker_id], ["worker_id", worker_id])
    )

    # Test get actors by id
    wait_for_condition(
        lambda: verify_output(
            cli_get,
            ["actors", actor._actor_id.hex()],
            ["actor_id", actor._actor_id.hex()],
        )
    )

    # Test get placement groups by id
    wait_for_condition(
        lambda: verify_output(
            cli_get,
            ["placement-groups", pg.id.hex()],
            ["placement_group_id", pg.id.hex()],
        )
    )

    # Test get objects by id
    wait_for_condition(
        lambda: verify_output(cli_get, ["objects", obj.hex()], ["object_id", obj.hex()])
    )

    # TODO(rickyyx:alpha-obs):
    # - get job by id: jobs is not currently filterable by id
    # - get task by id: no easy access to tasks yet


@pytest.mark.skipif(
    sys.platform == "win32",
    reason="Failed on Windows",
)
def test_list_get_actors(shutdown_only):
    ray.init()

    @ray.remote
    class A:
        pass

    a = A.remote()  # noqa

    def verify():
<<<<<<< HEAD
        # Test list
        actors = list(list_actors().values())
        assert len(actors) == 1
        assert actors[0]["state"] == "ALIVE"
        assert is_hex(actors[0]["actor_id"])
        assert a._actor_id.hex() == actors[0]["actor_id"]

        # Test get
        for actor in actors:
            get_actor_data = get_actor(actor["actor_id"])
            assert get_actor_data is not None
            assert get_actor_data == actor

        return True
=======
        actor_data = list_actors()[0]
        correct_state = actor_data["state"] == "ALIVE"
        is_id_hex = is_hex(actor_data["actor_id"])
        correct_id = a._actor_id.hex() == actor_data["actor_id"]
        return correct_state and is_id_hex and correct_id
>>>>>>> 0d5131ba

    wait_for_condition(verify)
    print(list_actors())


@pytest.mark.skipif(
    sys.platform == "win32",
    reason="Failed on Windows",
)
def test_list_get_pgs(shutdown_only):
    ray.init()
    pg = ray.util.placement_group(bundles=[{"CPU": 1}])  # noqa

    def verify():
<<<<<<< HEAD
        # Test list
        pgs = list(list_placement_groups().values())
        assert len(pgs) == 1
        assert pgs[0]["state"] == "CREATED"
        assert is_hex(pgs[0]["placement_group_id"])
        assert pg.id.hex() == pgs[0]["placement_group_id"]

        # Test get
        for pg_data in pgs:
            get_pg_data = get_placement_group(pg_data["placement_group_id"])
            assert get_pg_data is not None
            assert pg_data == get_pg_data

        return True
=======
        pg_data = list_placement_groups()[0]
        correct_state = pg_data["state"] == "CREATED"
        is_id_hex = is_hex(pg_data["placement_group_id"])
        correct_id = pg.id.hex() == pg_data["placement_group_id"]
        return correct_state and is_id_hex and correct_id
>>>>>>> 0d5131ba

    wait_for_condition(verify)
    print(list_placement_groups())


@pytest.mark.skipif(
    sys.platform == "win32",
    reason="Failed on Windows",
)
def test_list_get_nodes(shutdown_only):
    ray.init()

    def verify():
<<<<<<< HEAD
        nodes = list(list_nodes().values())
        assert nodes[0]["state"] == "ALIVE"
        assert is_hex(nodes[0]["node_id"])

        # Check with legacy API
        check_nodes = ray.nodes()
        assert len(check_nodes) == len(nodes)

        sorted(check_nodes, key=lambda n: n["NodeID"])
        sorted(nodes, key=lambda n: n["node_id"])

        for check_node, node in zip(check_nodes, nodes):
            assert check_node["NodeID"] == node["node_id"]
            assert check_node["NodeName"] == node["node_name"]

        # Check the Get api
        for node in nodes:
            get_node_data = get_node(node["node_id"])
            assert get_node_data == node

        return True
=======
        node_data = list_nodes()[0]
        correct_state = node_data["state"] == "ALIVE"
        is_id_hex = is_hex(node_data["node_id"])
        correct_id = ray.nodes()[0]["NodeID"] == node_data["node_id"]
        return correct_state and is_id_hex and correct_id
>>>>>>> 0d5131ba

    wait_for_condition(verify)
    print(list_nodes())


@pytest.mark.skipif(
    sys.platform == "win32",
    reason="Failed on Windows",
)
def test_list_jobs(shutdown_only):
    ray.init()
    client = JobSubmissionClient(
        f"http://{ray._private.worker.global_worker.node.address_info['webui_url']}"
    )
    job_id = client.submit_job(  # noqa
        # Entrypoint shell command to execute
        entrypoint="ls",
    )

    def verify():
        job_data = list_jobs()[0]
        print(job_data)
        job_id_from_api = job_data["job_id"]
        correct_state = job_data["status"] == "SUCCEEDED"
        correct_id = job_id == job_id_from_api
        return correct_state and correct_id

    wait_for_condition(verify)
    print(list_jobs())


@pytest.mark.skipif(
    sys.platform == "win32",
    reason="Failed on Windows",
)
def test_list_get_workers(shutdown_only):
    ray.init()

    def verify():
<<<<<<< HEAD
        workers = list(list_workers().values())
        assert is_hex(workers[0]["worker_id"])
=======
        worker_data = list_workers()[0]
        is_id_hex = is_hex(worker_data["worker_id"])
>>>>>>> 0d5131ba
        # +1 to take into account of drivers.
        assert len(workers) == ray.cluster_resources()["CPU"] + 1

        # Test get worker returns the same result
        for worker in workers:
            got_worker = get_worker(worker["worker_id"])
            assert got_worker == worker

        return True

    wait_for_condition(verify)
    print(list_workers())


def test_list_get_tasks(shutdown_only):
    ray.init(num_cpus=2)

    @ray.remote
    def f():
        import time

        time.sleep(30)

    @ray.remote
    def g(dep):
        import time

        time.sleep(30)

    @ray.remote(num_gpus=1)
    def impossible():
        pass

    out = [f.remote() for _ in range(2)]  # noqa
    g_out = g.remote(f.remote())  # noqa
    im = impossible.remote()  # noqa

    def verify():
<<<<<<< HEAD
        tasks = list(list_tasks().values())
        assert len(tasks) == 5
=======
        tasks = list_tasks()
        correct_num_tasks = len(tasks) == 5
>>>>>>> 0d5131ba
        waiting_for_execution = len(
            list(
                filter(
                    lambda task: task["scheduling_state"] == "WAITING_FOR_EXECUTION",
                    tasks,
                )
            )
        )
        assert waiting_for_execution == 0
        scheduled = len(
            list(filter(lambda task: task["scheduling_state"] == "SCHEDULED", tasks))
        )
        assert scheduled == 2
        waiting_for_dep = len(
            list(
                filter(
                    lambda task: task["scheduling_state"] == "WAITING_FOR_DEPENDENCIES",
                    tasks,
                )
            )
        )
        assert waiting_for_dep == 1
        running = len(
            list(
                filter(
                    lambda task: task["scheduling_state"] == "RUNNING",
                    tasks,
                )
            )
        )
        assert running == 2

        # Test get tasks
        for task in tasks:
            get_task_data = get_task(task["task_id"])
            assert get_task_data == task

        return True

    wait_for_condition(verify)
    print(list_tasks())


def test_list_actor_tasks(shutdown_only):
    ray.init(num_cpus=2)

    @ray.remote
    class Actor:
        def call(self):
            import time

            time.sleep(30)

    a = Actor.remote()
    calls = [a.call.remote() for _ in range(10)]  # noqa

    def verify():
        tasks = list_tasks()
        # Actor.__init__: 1 finished
        # Actor.call: 1 running, 9 waiting for execution (queued).
        correct_num_tasks = len(tasks) == 11
        waiting_for_execution = len(
            list(
                filter(
                    lambda task: task["scheduling_state"] == "WAITING_FOR_EXECUTION",
                    tasks,
                )
            )
        )
        scheduled = len(
            list(filter(lambda task: task["scheduling_state"] == "SCHEDULED", tasks))
        )
        waiting_for_dep = len(
            list(
                filter(
                    lambda task: task["scheduling_state"] == "WAITING_FOR_DEPENDENCIES",
                    tasks,
                )
            )
        )
        running = len(
            list(
                filter(
                    lambda task: task["scheduling_state"] == "RUNNING",
                    tasks,
                )
            )
        )

        return (
            correct_num_tasks
            and running == 1
            and waiting_for_dep == 0
            and waiting_for_execution == 9
            and scheduled == 0
        )

    wait_for_condition(verify)
    print(list_tasks())


def test_list_get_objects(shutdown_only):
    ray.init()
    import numpy as np

    data = np.ones(50 * 1024 * 1024, dtype=np.uint8)
    plasma_obj = ray.put(data)

    @ray.remote
    def f(obj):
        print(obj)

    ray.get(f.remote(plasma_obj))

    def verify():
        obj = list_objects()[0]
        # For detailed output, the test is covered from `test_memstat.py`
        assert obj["object_id"] == plasma_obj.hex()

        got_objs = get_objects(plasma_obj.hex())
        assert len(got_objs) == 1
        assert obj == got_objs[0]

        return True

    wait_for_condition(verify)
    print(list_objects())


@pytest.mark.skipif(
    sys.platform == "win32", reason="Runtime env not working in Windows."
)
def test_list_runtime_envs(shutdown_only):
    ray.init(runtime_env={"pip": ["requests"]})

    @ray.remote
    class Actor:
        def ready(self):
            pass

    a = Actor.remote()  # noqa
    b = Actor.options(runtime_env={"pip": ["nonexistent_dep"]}).remote()  # noqa
    ray.get(a.ready.remote())
    with pytest.raises(ray.exceptions.RuntimeEnvSetupError):
        ray.get(b.ready.remote())

    def verify():
        result = list_runtime_envs()
        correct_num = len(result) == 2

        failed_runtime_env = result[0]
        correct_failed_state = (
            not failed_runtime_env["success"]
            and failed_runtime_env.get("error")
            and failed_runtime_env["ref_cnt"] == "0"
        )

        successful_runtime_env = result[1]
        correct_successful_state = (
            successful_runtime_env["success"]
            and successful_runtime_env["ref_cnt"] == "2"
        )
        return correct_num and correct_failed_state and correct_successful_state

    wait_for_condition(verify)


def test_limit(shutdown_only):
    ray.init()

    @ray.remote
    class A:
        def ready(self):
            pass

    actors = [A.remote() for _ in range(4)]
    ray.get([actor.ready.remote() for actor in actors])

    output = list_actors(limit=2)
    assert len(output) == 2

    # Make sure the output is deterministic.
    assert output == list_actors(limit=2)


def test_network_failure(shutdown_only):
    """When the request fails due to network failure,
    verifies it raises an exception."""
    ray.init()

    @ray.remote
    def f():
        import time

        time.sleep(30)

    a = [f.remote() for _ in range(4)]  # noqa
    wait_for_condition(lambda: len(list_tasks()) == 4)

    # Kill raylet so that list_tasks will have network error on querying raylets.
    ray._private.worker._global_node.kill_raylet()

    with pytest.raises(RayStateApiException):
        list_tasks(_explain=True)


def test_network_partial_failures(ray_start_cluster):
    """When the request fails due to network failure,
    verifies it prints proper warning."""
    cluster = ray_start_cluster
    cluster.add_node(num_cpus=2)
    ray.init(address=cluster.address)
    n = cluster.add_node(num_cpus=2)

    @ray.remote
    def f():
        import time

        time.sleep(30)

    a = [f.remote() for _ in range(4)]  # noqa
    wait_for_condition(lambda: len(list_tasks()) == 4)

    # Make sure when there's 0 node failure, it doesn't print the error.
    with pytest.warns(None) as record:
        list_tasks(_explain=True)
    assert len(record) == 0

    # Kill raylet so that list_tasks will have network error on querying raylets.
    cluster.remove_node(n, allow_graceful=False)

    with pytest.warns(RuntimeWarning):
        list_tasks(_explain=True)

    # Make sure when _explain == False, warning is not printed.
    with pytest.warns(None) as record:
        list_tasks(_explain=False)
    assert len(record) == 0


def test_network_partial_failures_timeout(monkeypatch, ray_start_cluster):
    """When the request fails due to network timeout,
    verifies it prints proper warning."""
    cluster = ray_start_cluster
    cluster.add_node(num_cpus=2)
    ray.init(address=cluster.address)
    with monkeypatch.context() as m:
        # defer for 10s for the second node.
        m.setenv(
            "RAY_testing_asio_delay_us",
            "NodeManagerService.grpc_server.GetTasksInfo=10000000:10000000",
        )
        cluster.add_node(num_cpus=2)

    @ray.remote
    def f():
        import time

        time.sleep(30)

    a = [f.remote() for _ in range(4)]  # noqa

    def verify():
        with pytest.warns(None) as record:
            list_tasks(_explain=True, timeout=5)
        return len(record) == 1

    wait_for_condition(verify)


@pytest.mark.asyncio
async def test_cli_format_print(state_api_manager):
    data_source_client = state_api_manager.data_source_client
    actor_id = b"1234"
    data_source_client.get_all_actor_info.return_value = GetAllActorInfoReply(
        actor_table_data=[generate_actor_data(actor_id), generate_actor_data(b"12345")]
    )
    result = await state_api_manager.list_actors(option=create_api_options())
    result = result.result
    # If the format is not yaml, it will raise an exception.
    yaml.load(
        format_list_api_output(result, format=AvailableFormat.YAML),
        Loader=yaml.FullLoader,
    )
    # If the format is not json, it will raise an exception.
    json.loads(format_list_api_output(result, format=AvailableFormat.JSON))
    # Verify the default format is yaml
    yaml.load(format_list_api_output(result), Loader=yaml.FullLoader)
    with pytest.raises(ValueError):
        format_list_api_output(result, format="random_format")
    with pytest.raises(NotImplementedError):
        format_list_api_output(result, format=AvailableFormat.TABLE)


def test_filter(shutdown_only):
    ray.init()

    @ray.remote
    class Actor:
        def __init__(self):
            self.obj = None

        def ready(self):
            pass

        def put(self):
            self.obj = ray.put(123)

        def getpid(self):
            import os

            return os.getpid()

    """
    Test basic case.
    """
    a = Actor.remote()
    b = Actor.remote()

    ray.get([a.ready.remote(), b.ready.remote()])
    ray.kill(b)

    def verify():
        result = list_actors(filters=[("state", "DEAD")])
        return len(result) == 1

    wait_for_condition(verify)

    """
    Test filter with different types (integer).
    """
    obj_1 = ray.put(123)  # noqa
    ray.get(a.put.remote())
    pid = ray.get(a.getpid.remote())

    def verify():
        # There's only 1 object.
        result = list_objects(
            filters=[("pid", pid), ("reference_type", "LOCAL_REFERENCE")]
        )
        return len(result) == 1

    wait_for_condition(verify)

    """
    Test CLI
    """
    dead_actor_id = list_actors(filters=[("state", "DEAD")])[0]["actor_id"]
    alive_actor_id = list_actors(filters=[("state", "ALIVE")])[0]["actor_id"]
    runner = CliRunner()
    result = runner.invoke(cli_list, ["actors", "--filter", "state", "DEAD"])
    assert result.exit_code == 0
    assert dead_actor_id in result.output
    assert alive_actor_id not in result.output


if __name__ == "__main__":
    import os
    import sys

    if os.environ.get("PARALLEL_CI"):
        sys.exit(pytest.main(["-n", "auto", "--boxed", "-vs", __file__]))
    else:
        sys.exit(pytest.main(["-sv", __file__]))<|MERGE_RESOLUTION|>--- conflicted
+++ resolved
@@ -10,12 +10,8 @@
 
 import ray
 import ray.dashboard.consts as dashboard_consts
-<<<<<<< HEAD
-import ray.ray_constants as ray_constants
-import ray.state as global_state
-=======
+import ray._private.state as global_state
 import ray._private.ray_constants as ray_constants
->>>>>>> 0d5131ba
 from ray._private.test_utils import wait_for_condition
 from ray.cluster_utils import cluster_not_supported
 from ray.core.generated.common_pb2 import (
@@ -25,10 +21,7 @@
     TaskInfoEntry,
     TaskStatus,
     WorkerType,
-<<<<<<< HEAD
-=======
     TaskType,
->>>>>>> 0d5131ba
 )
 from ray.core.generated.gcs_pb2 import (
     ActorTableData,
@@ -84,15 +77,8 @@
     WorkerState,
 )
 from ray.experimental.state.exception import DataSourceUnavailable, RayStateApiException
-<<<<<<< HEAD
 from ray.experimental.state.state_cli import AvailableFormat, format_list_api_output
 from ray.experimental.state.state_cli import get as cli_get
-=======
-from ray.experimental.state.state_cli import (
-    AvailableFormat,
-    get_state_api_output_to_print,
-)
->>>>>>> 0d5131ba
 from ray.experimental.state.state_cli import list as cli_list
 from ray.experimental.state.state_manager import IdToIpMap, StateDataSourceClient
 from ray.job_submission import JobSubmissionClient
@@ -1054,9 +1040,8 @@
     a = A.remote()  # noqa
 
     def verify():
-<<<<<<< HEAD
         # Test list
-        actors = list(list_actors().values())
+        actors = list_actors()
         assert len(actors) == 1
         assert actors[0]["state"] == "ALIVE"
         assert is_hex(actors[0]["actor_id"])
@@ -1069,13 +1054,6 @@
             assert get_actor_data == actor
 
         return True
-=======
-        actor_data = list_actors()[0]
-        correct_state = actor_data["state"] == "ALIVE"
-        is_id_hex = is_hex(actor_data["actor_id"])
-        correct_id = a._actor_id.hex() == actor_data["actor_id"]
-        return correct_state and is_id_hex and correct_id
->>>>>>> 0d5131ba
 
     wait_for_condition(verify)
     print(list_actors())
@@ -1090,9 +1068,8 @@
     pg = ray.util.placement_group(bundles=[{"CPU": 1}])  # noqa
 
     def verify():
-<<<<<<< HEAD
         # Test list
-        pgs = list(list_placement_groups().values())
+        pgs = list_placement_groups()
         assert len(pgs) == 1
         assert pgs[0]["state"] == "CREATED"
         assert is_hex(pgs[0]["placement_group_id"])
@@ -1105,13 +1082,6 @@
             assert pg_data == get_pg_data
 
         return True
-=======
-        pg_data = list_placement_groups()[0]
-        correct_state = pg_data["state"] == "CREATED"
-        is_id_hex = is_hex(pg_data["placement_group_id"])
-        correct_id = pg.id.hex() == pg_data["placement_group_id"]
-        return correct_state and is_id_hex and correct_id
->>>>>>> 0d5131ba
 
     wait_for_condition(verify)
     print(list_placement_groups())
@@ -1125,8 +1095,7 @@
     ray.init()
 
     def verify():
-<<<<<<< HEAD
-        nodes = list(list_nodes().values())
+        nodes = list_nodes()
         assert nodes[0]["state"] == "ALIVE"
         assert is_hex(nodes[0]["node_id"])
 
@@ -1147,13 +1116,6 @@
             assert get_node_data == node
 
         return True
-=======
-        node_data = list_nodes()[0]
-        correct_state = node_data["state"] == "ALIVE"
-        is_id_hex = is_hex(node_data["node_id"])
-        correct_id = ray.nodes()[0]["NodeID"] == node_data["node_id"]
-        return correct_state and is_id_hex and correct_id
->>>>>>> 0d5131ba
 
     wait_for_condition(verify)
     print(list_nodes())
@@ -1193,13 +1155,8 @@
     ray.init()
 
     def verify():
-<<<<<<< HEAD
-        workers = list(list_workers().values())
+        workers = list_workers()
         assert is_hex(workers[0]["worker_id"])
-=======
-        worker_data = list_workers()[0]
-        is_id_hex = is_hex(worker_data["worker_id"])
->>>>>>> 0d5131ba
         # +1 to take into account of drivers.
         assert len(workers) == ray.cluster_resources()["CPU"] + 1
 
@@ -1238,13 +1195,8 @@
     im = impossible.remote()  # noqa
 
     def verify():
-<<<<<<< HEAD
-        tasks = list(list_tasks().values())
+        tasks = list_tasks()
         assert len(tasks) == 5
-=======
-        tasks = list_tasks()
-        correct_num_tasks = len(tasks) == 5
->>>>>>> 0d5131ba
         waiting_for_execution = len(
             list(
                 filter(
