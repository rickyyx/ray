--- conflicted
+++ resolved
@@ -407,21 +407,12 @@
         task_sleep_child.options(name="task_sleep_child").remote(pid_actor)
         raise ValueError("expected to fail.")
 
-<<<<<<< HEAD
     def child_actor(self, pid_actor):
         ray.get(pid_actor.report_pid.remote("child_actor", os.getpid(), "FAILED"))
         a = ChildActor.remote()
-        try:
-            ray.get(a.children.options(name="children").remote(pid_actor), timeout=2)
-        except ray.exceptions.GetTimeoutError:
-            pass
-=======
-    def child_actor(self, wait_fn):
-        a = ChildActor.remote()
-        a.children.remote()
-        wait_for_condition(wait_fn)
-        # Fail the child actor
->>>>>>> 6c5dc5c2
+        a.children.options(name="children").remote(pid_actor)
+        # Wait til child tasks run.
+        wait_for_condition(lambda: ray.get(pid_actor.get_pids.remote()).get("task_sleep_child") is not None)
         raise ValueError("expected to fail.")
 
     def ready(self):
@@ -448,20 +439,13 @@
 
 def test_fault_tolerance_nested_actors_failed(shutdown_only):
     ray.init(_system_config=_SYSTEM_CONFIG)
-<<<<<<< HEAD
     pid_actor = PidActor.remote()
-=======
-    # 2 creation task + 1 parent actor task + 1 child actor task +
-    # 2 normal tasks run by child actors
-    expected_task_num = 6
->>>>>>> 6c5dc5c2
-
     # Test nested actor tasks
     with pytest.raises(ray.exceptions.RayTaskError):
         a = Actor.remote()
-<<<<<<< HEAD
         ray.get(a.ready.remote())
         ray.get(a.child_actor.options(name="child_actor").remote(pid_actor))
+
     # Wait for all tasks to finish:
     # 4 = child_actor + children + task_finish_child + task_sleep_child
     wait_for_condition(
@@ -537,19 +521,6 @@
     else:
         a = Actor.remote()
         ray.get(a.run.remote(pid_actor=pid_actor))
-=======
-        ray.get(a.child_actor.remote(lambda: len(list_tasks() == expected_task_num)))
-
-    def verify():
-        tasks = list_tasks(detail=True)
-        assert len(tasks) == expected_task_num
-        for task in tasks:
-            if "finish" in task["name"] or "__init__" in task["name"]:
-                assert task["state"] == "FINISHED", task
-            else:
-                assert task["state"] == "FAILED", task
-        return True
->>>>>>> 6c5dc5c2
 
     wait_for_condition(
         verify_tasks_running_or_terminated,
