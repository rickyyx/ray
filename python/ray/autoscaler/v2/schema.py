--- conflicted
+++ resolved
@@ -102,7 +102,6 @@
     # Descriptive details.
     details: Optional[str] = None
 
-<<<<<<< HEAD
     def __post_init__(self):
         def _check_healthy_nodes():
             assert self.node_id is not None
@@ -113,7 +112,7 @@
             NodeStatus.Name(NodeStatus.IDLE),
         ]:
             _check_healthy_nodes()
-=======
+
     def total_resources(self) -> Dict[str, float]:
         if self.resource_usage is None:
             return {}
@@ -128,7 +127,6 @@
         if self.resource_usage is None:
             return {}
         return {r.resource_name: r.used for r in self.resource_usage.usage}
->>>>>>> e2079cbd
 
 
 @dataclass
