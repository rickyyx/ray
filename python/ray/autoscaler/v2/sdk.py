--- conflicted
+++ resolved
@@ -6,7 +6,6 @@
 import uuid
 from abc import ABCMeta, abstractmethod
 from collections import defaultdict
-<<<<<<< HEAD
 from dataclasses import dataclass
 from enum import Enum
 from functools import partial
@@ -17,10 +16,8 @@
 
 import ray
 from ray._private.gcs_utils import PlacementGroupTableData
-=======
 from typing import List
 
->>>>>>> b46c7ccd
 from ray._raylet import GcsClient
 from ray.autoscaler._private.util import (
     NodeID,
@@ -77,7 +74,6 @@
 DEFAULT_RPC_TIMEOUT_S = 10
 
 
-<<<<<<< HEAD
 logger = logging.getLogger(__name__)
 
 
@@ -92,8 +88,6 @@
     return GcsClient(address=gcs_address)
 
 
-=======
->>>>>>> b46c7ccd
 def request_cluster_resources(
     gcs_address: str, to_request: List[dict], timeout: int = DEFAULT_RPC_TIMEOUT_S
 ):
