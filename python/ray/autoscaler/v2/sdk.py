from typing import List, Optional

import ray

<<<<<<< HEAD
DEFAULT_GRPC_AUTOSCALER_TIMEOUT_S = 10


class RayClusterState:
    pass


def _autoscaler_state_service_stub(gcs_address=None):
    """Get the grpc stub for the autoscaler state service"""
    if gcs_address is None:
        gcs_address = ray.get_runtime_context().gcs_address

    gcs_channel = ray._private.utils.init_grpc_channel(
        gcs_address, ray_constants.GLOBAL_GRPC_OPTIONS
    )
    return autoscaler_pb2_grpc.AutoscalerStateServiceStub(gcs_channel)
=======
DEFAULT_RPC_TIMEOUT_S = 10

>>>>>>> 3e4450a6

def get_gcs_client():
    """Get GCS client from the worker"""
    return ray.worker.global_worker.node.get_gcs_client()

<<<<<<< HEAD
def request_cluster_resources(
    to_request: List[dict], timeout: int = DEFAULT_GRPC_AUTOSCALER_TIMEOUT_S
=======

def request_cluster_resources(
    to_request: List[dict], timeout: int = DEFAULT_RPC_TIMEOUT_S
>>>>>>> 3e4450a6
):
    """Request resources from the autoscaler.

    This will add a cluster resource constraint to GCS. GCS will asynchronously
    pass the constraint to the autoscaler, and the autoscaler will try to provision the
    requested minimal bundles in `to_request`.

    If the cluster already has `to_request` resources, this will be an no-op.
    Future requests submitted through this API will overwrite the previous requests.

    NOTE:
        This function has to be invoked in a ray worker/driver, i.e., after `ray.init()`

    Args:
        to_request: A list of resource bundles to request the cluster to have.
            Each bundle is a dict of resource name to resource quantity, e.g:
            [{"CPU": 1}, {"GPU": 1}].
        timeout: Timeout in seconds for the request to be timeout

    """
<<<<<<< HEAD

    # NOTE: We could also use a GCS python client. However, current GCS rpc client
    # expects GcsStatus as part of the reply, which is a protocol internal to Ray.
    # So we use the rpc stub directly to avoid that dependency.
    stub = _autoscaler_state_service_stub()
    min_bundles = [
        autoscaler_pb2.ResourceRequest(resources_bundle=bundle) for bundle in to_request
    ]
    request = autoscaler_pb2.RequestClusterResourceConstraintRequest(
        cluster_resource_constraint=autoscaler_pb2.ClusterResourceConstraint(
            min_bundles=min_bundles
        )
    )

    stub.RequestClusterResourceConstraint(request, timeout=timeout)


def get_cluster_status(
    gcs_address: Optional[str] = None, timeout: int = DEFAULT_GRPC_AUTOSCALER_TIMEOUT_S
) -> RayClusterState:

    stub = _autoscaler_state_service_stub(gcs_address)

    request = autoscaler_pb2.GetClusterStatusRequest()

    reply = stub.GetClusterStatus(request, timeout=timeout)

    # Parse to RayClusterState
    print(reply)
    cluster_state = RayClusterState()
    return cluster_state
=======
    get_gcs_client().request_cluster_resource_constraint(to_request, timeout=timeout)
>>>>>>> 3e4450a6
<|MERGE_RESOLUTION|>--- conflicted
+++ resolved
@@ -1,41 +1,23 @@
+import time
 from typing import List, Optional
 
 import ray
+from ray._raylet import GcsClient
+from ray.autoscaler.v2.schema import ClusterStatus, Stats
+from ray.autoscaler.v2.util import ClusterStatusParser
+from ray.core.generated.experimental.autoscaler_pb2 import GetClusterStatusReply
 
-<<<<<<< HEAD
-DEFAULT_GRPC_AUTOSCALER_TIMEOUT_S = 10
+DEFAULT_RPC_TIMEOUT_S = 10
 
 
-class RayClusterState:
-    pass
-
-
-def _autoscaler_state_service_stub(gcs_address=None):
-    """Get the grpc stub for the autoscaler state service"""
+def get_gcs_client(gcs_address: Optional[str] = None):
     if gcs_address is None:
         gcs_address = ray.get_runtime_context().gcs_address
+    return GcsClient(address=gcs_address)
 
-    gcs_channel = ray._private.utils.init_grpc_channel(
-        gcs_address, ray_constants.GLOBAL_GRPC_OPTIONS
-    )
-    return autoscaler_pb2_grpc.AutoscalerStateServiceStub(gcs_channel)
-=======
-DEFAULT_RPC_TIMEOUT_S = 10
-
->>>>>>> 3e4450a6
-
-def get_gcs_client():
-    """Get GCS client from the worker"""
-    return ray.worker.global_worker.node.get_gcs_client()
-
-<<<<<<< HEAD
-def request_cluster_resources(
-    to_request: List[dict], timeout: int = DEFAULT_GRPC_AUTOSCALER_TIMEOUT_S
-=======
 
 def request_cluster_resources(
     to_request: List[dict], timeout: int = DEFAULT_RPC_TIMEOUT_S
->>>>>>> 3e4450a6
 ):
     """Request resources from the autoscaler.
 
@@ -56,38 +38,26 @@
         timeout: Timeout in seconds for the request to be timeout
 
     """
-<<<<<<< HEAD
-
-    # NOTE: We could also use a GCS python client. However, current GCS rpc client
-    # expects GcsStatus as part of the reply, which is a protocol internal to Ray.
-    # So we use the rpc stub directly to avoid that dependency.
-    stub = _autoscaler_state_service_stub()
-    min_bundles = [
-        autoscaler_pb2.ResourceRequest(resources_bundle=bundle) for bundle in to_request
-    ]
-    request = autoscaler_pb2.RequestClusterResourceConstraintRequest(
-        cluster_resource_constraint=autoscaler_pb2.ClusterResourceConstraint(
-            min_bundles=min_bundles
-        )
-    )
-
-    stub.RequestClusterResourceConstraint(request, timeout=timeout)
+    get_gcs_client().request_cluster_resource_constraint(to_request, timeout=timeout)
 
 
 def get_cluster_status(
-    gcs_address: Optional[str] = None, timeout: int = DEFAULT_GRPC_AUTOSCALER_TIMEOUT_S
-) -> RayClusterState:
+    gcs_address: Optional[str] = None, timeout: int = DEFAULT_RPC_TIMEOUT_S
+) -> ClusterStatus:
 
-    stub = _autoscaler_state_service_stub(gcs_address)
+    start = time.perf_counter()
+    str_reply = get_gcs_client(gcs_address).get_cluster_status(timeout=timeout)
+    end = time.perf_counter()
+    reply = GetClusterStatusReply()
+    reply.ParseFromString(str_reply)
 
-    request = autoscaler_pb2.GetClusterStatusRequest()
+    from rich import print
 
-    reply = stub.GetClusterStatus(request, timeout=timeout)
+    print(reply)
 
-    # Parse to RayClusterState
-    print(reply)
-    cluster_state = RayClusterState()
-    return cluster_state
-=======
-    get_gcs_client().request_cluster_resource_constraint(to_request, timeout=timeout)
->>>>>>> 3e4450a6
+    cluster_status = ClusterStatusParser.from_get_cluster_status_reply(
+        reply, Stats(gcs_request_time_s=end - start)
+    )
+    print(cluster_status)
+
+    return cluster_status