from collections import defaultdict
import logging
from abc import ABC, abstractmethod
from typing import Dict, List, Set

from ray.autoscaler.v2.instance_manager.node_provider import (
    CloudInstance,
    CloudInstanceId,
    CloudInstanceProviderError,
    ICloudInstanceProvider,
    LaunchNodeError,
)
from ray.core.generated.autoscaler_pb2 import ClusterResourceState
from ray.core.generated.instance_manager_pb2 import Instance as IMInstance
from ray.core.generated.instance_manager_pb2 import (
    InstanceUpdateEvent as IMInstanceUpdateEvent,
)

logger = logging.getLogger(__name__)


class IReconciler(ABC):
    @staticmethod
    @abstractmethod
    def reconcile(*args, **kwargs) -> List[IMInstanceUpdateEvent]:
        """
        Reconcile the status of Instance Manager(IM) instances to a valid state.
        It should yield a list of instance update events that will be applied to the
        instance storage by the IM.

        There should not be any other side effects other than producing the instance
        update events. This method is expected to be idempotent and deterministic.

        Returns:
            A list of instance update event.

        """
        pass


class StuckInstanceReconciler(IReconciler):
    @staticmethod
    def reconcile(
        instances: List[IMInstance],
    ) -> List[IMInstanceUpdateEvent]:
        """
        ***********************
        **STUCK STATES
        ***********************
        For instances that's stuck in the following states, we will try to recover
        them:

        - REQUESTED -> QUEUED
            WHEN: happens when the cloud instance provider is not able to allocate
                cloud instances, and the instance is in REQUESTED state for longer than
                the timeout.
            ACTION: We will retry the allocation by setting it back to QUEUED.

        - ALLOCATED -> STOPPING
            WHEN: happens when the cloud instance provider is responsible for
                installing and running ray on the cloud instance, and the cloud instance
                is not able to start ray for some reason.
            ACTION: We will terminate the instances since it's a leak after a timeout
                for installing/running ray, setting it to STOPPING.

        - RAY_INSTALLING -> RAY_INSTALL_FAILED
            WHEN: this happens when the cloud instance provider is responsible for
                installing ray on the cloud instance, and the cloud instance is not
                able to start ray for some reason (e.g. immediate crash after ray start)
            ACTION: We will fail the installation and terminate the instance after a
                timeout, transitioning to RAY_INSTALL_FAILED.

        # TODO(rickyx): Maybe we should add a TO_STOP status so we could do retry
        # stopping better
        - STOPPING -> STOPPING
            WHEN: the cloud node provider taking long or failed to terminate the cloud
                instance.
            ACTION: We will retry the termination by setting it to STOPPING, triggering
                another termination request to the cloud instance provider.

        ***********************
        **TRANSIENT STATES
        ***********************
        These states are expected to be transient, when they don't, it usually indicates
        a bug in the instance manager or the cloud instance provider as the process loop
        which is none-blocking is now somehow not making progress.

        # TODO(rickyx): When we added the timeout for draining, we should also add
        # timeout for the RAY_STOPPING states.
        - RAY_STOPPING:
            WHEN: this state should be transient, instances in this state are being
                drained through the drain protocol (and the drain request should
                eventually finish).
            ACTION: There's no drain request timeout so we will wait for the drain to
                finish, and print errors if it's taking too long.

        - RAY_INSTALL_FAILED or RAY_STOPPED
            WHEN: these state should be transient, cloud instances should be terminating
                or terminated soon. This could happen if the subscribers for the status
                transition failed to act upon the status update.
            ACTION: Print errors if stuck for too long - this is a bug.

        - QUEUED
            WHEN: if there's many instances queued to be launched, and we limit the
                number of concurrent instance launches, the instance might be stuck
                in QUEUED state for a long time.
            ACTION: No actions, print warnings if needed (or adjust the scaling-up
                configs)

        ***********************
        **LONG LASTING STATES
        ***********************
        These states are expected to be long lasting. So we will not take any actions.

        - RAY_RUNNING:
            Normal state - unlimited time.
        - STOPPED:
            Normal state - terminal, and unlimited time.
        - ALLOCATION_FAILED:
            Normal state - terminal, and unlimited time.

        """
        pass


class RayStateReconciler(IReconciler):
    @staticmethod
    def reconcile(
        ray_cluster_resource_state: ClusterResourceState, instances: List[IMInstance]
    ) -> List[IMInstanceUpdateEvent]:
        """
        Reconcile the instances states for Ray node state changes.

        1. Newly running ray nodes -> RAY_RUNNING status change.
            When an instance in (ALLOCATED or RAY_INSTALLING) successfully launched the
            ray node, we will discover the newly launched ray node and transition the
            instance to RAY_RUNNING.

        2. Newly dead ray nodes -> RAY_STOPPED status change.
            When an instance not in RAY_STOPPED is no longer running the ray node, we
            will transition the instance to RAY_STOPPED.
        """
        pass


class CloudProviderReconciler(IReconciler):
    @staticmethod
    def reconcile(
        provider: ICloudInstanceProvider, instances: List[IMInstance]
    ) -> List[IMInstanceUpdateEvent]:
        """
        Reconcile the instance storage with the node provider.
        This is responsible for transitioning the instance status of:
        1. to ALLOCATED: when a REQUESTED instance could be assigned to an unassigned
            cloud instance.
        2. to STOPPED: when an ALLOCATED instance no longer has the assigned cloud
            instance found in node provider.
        3. to ALLOCATION_FAILED: when a REQUESTED instance failed to be assigned to
            an unassigned cloud instance.
        4. to STOPPING: when an instance being terminated fails to be terminated
            for some reasons, we will retry the termination.
        """

        # Find all non-terminated cloud nodes by launch request id.
        non_terminated_cloud_instances = provider.get_non_terminated()
        cloud_provider_errors = provider.poll_errors()
        instances_by_status = defaultdict(list)
        instances_with_cloud_instance_assigned = {}

        for instance in instances:
            instances_by_status[instance.status].append(instance)
            if instance.cloud_instance_id:
                instances_with_cloud_instance_assigned[
                    instance.cloud_instance_id
                ] = instance

        unassigned_cloud_instances = {
            cloud_instance_id: cloud_instance
            for cloud_instance_id, cloud_instance in non_terminated_cloud_instances.items()
            if cloud_instance_id not in instances_with_cloud_instance_assigned.keys()
        }

        # Reconcile the states.
        updates = {}
        updates.update(
            CloudProviderReconciler._handle_requested(
                cloud_provider_errors,
                unassigned_cloud_instances,
                instances_by_status[IMInstance.REQUESTED],
            )
        )
        updates.update(
            CloudProviderReconciler._handle_stopped(
                instances_with_cloud_instance_assigned,
                non_terminated_cloud_instances.keys(),
            )
        )
        updates.update(
            CloudProviderReconciler._reconcile_failed_to_terminate(
                cloud_provider_errors
            )
        )

        return updates

    @staticmethod
    def _handle_requested(
        cloud_provider_errors: List[CloudInstanceProviderError],
        unassigned_non_terminated_cloud_instances: Dict[CloudInstanceId, CloudInstance],
        requested_instances: List[IMInstance],
    ) -> Dict[str, IMInstanceUpdateEvent]:
        """
        For any REQUESTED instances, if there's unassigned cloud instances, we will
        update it to ALLOCATED. If there's launch errors, we will transition the
        instance to ALLOCATION_FAILED.

        Args:
            cloud_provider_errors: A list of cloud provider errors.
            unassigned_non_terminated_cloud_instances: A dict of unassigned
                non-terminated cloud instances.
            requested_instances: A list of requested instances.

        Returns:
            A dict of instance id to instance update event.
        """
        cloud_instances_by_request = defaultdict(list)
        launch_errors_by_request = defaultdict(list)
        instances_by_request = defaultdict(list)
        updates = {}

        for instance in requested_instances:
            instances_by_request[instance.launch_request_id].append(instance)

        for error in cloud_provider_errors:
            if isinstance(error, LaunchNodeError):
                launch_errors_by_request[error.request_id].append(error)

        for cloud_instance in unassigned_non_terminated_cloud_instances.values():
            cloud_instances_by_request[cloud_instance.request_id].append(cloud_instance)

        for request_id, instances in instances_by_request.items():
            cloud_instances = cloud_instances_by_request[request_id]
            launch_errors = launch_errors_by_request[request_id]

            cloud_instances_by_type = defaultdict(list)
            launch_errors_by_type = defaultdict(list)
            instances_by_type = defaultdict(list)

            for cloud_instance in cloud_instances:
                cloud_instances_by_type[cloud_instance.instance_type].append(
                    cloud_instance
                )
            for error in launch_errors:
                # We un-flatten the errors by count for easier matching of error to
                # instances.
                launch_errors_by_type[error.node_type].extend([error] * error.count)

            for instance in instances:
                instances_by_type[instance.instance_type].append(instance)

            for instance_type, instances in instances_by_type.items():
                updates.update(
                    CloudProviderReconciler._allocate_or_fail_for_type(
                        instance_type,
                        instances,
                        cloud_instances_by_type[instance_type],
                        launch_errors_by_type[instance_type],
                    )
                )

        return updates

    @staticmethod
    def _allocate_or_fail_for_type(
        instance_type: str,
        instances: List[IMInstance],
        cloud_instances: List[CloudInstance],
        launch_errors: List[LaunchNodeError],
    ) -> Dict[str, IMInstanceUpdateEvent]:
        """
        Allocate or fail instances of a specific type.

        Args:
            instance_type: The instance type.
            instances: A list of instances.
            cloud_instances: A list of cloud instances.
            launch_errors: A list of launch errors.

        Returns:
            A dict of instance id to instance update event.
        """
        updates = {}
        for instance in instances:
            # Try to allocate the cloud instance.
            if cloud_instances:
                cloud_instance = cloud_instances.pop()
                updates[instance.instance_id] = IMInstanceUpdateEvent(
                    instance_id=instance.instance_id,
                    new_instance_status=IMInstance.ALLOCATED,
                    cloud_instance_id=cloud_instance.instance_id,
                )
                continue

            # Fail the requested instance if there's launch error.
            if launch_errors:
                error = launch_errors.pop()
                updates[instance.instance_id] = IMInstanceUpdateEvent(
                    instance_id=instance.instance_id,
                    new_instance_status=IMInstance.ALLOCATION_FAILED,
                    details=error.details,
                )
                continue

            # No cloud instance or launch error, we will retry later.
            logger.debug(
                f"Instance {instance.instance_id} of type {instance_type} is still "
                f"being launched."
            )

        return updates

    @staticmethod
<<<<<<< HEAD
    def _handle_stopped(
        instances_with_cloud_instance_assigned: Dict[CloudInstanceId, IMInstance],
        non_terminated_cloud_instance_ids: Set[CloudInstanceId],
    ) -> Dict[str, IMInstanceUpdateEvent]:
=======
    def _reconcile_stopped(
        non_terminated_cloud_nodes: Dict[CloudInstanceId, CloudInstance]
    ) -> List[IMInstanceUpdateEvent]:
>>>>>>> b45c0024
        """
        For any IM (instance manager) instance with a cloud node id, if the mapped
        cloud instance is no longer running, transition the instance to STOPPED.
        """

        # Find all instances with cloud instance id, by cloud instance id.

        # Check if any matched cloud instance is still running.
        # If not, transition the instance to STOPPED. (The instance will have the cloud
        # instance id removed, and GCed later.)
        pass

    @staticmethod
    def _reconcile_failed_to_terminate(
        cloud_provider_errors: List[CloudInstanceProviderError],
    ) -> List[IMInstanceUpdateEvent]:
        """
        For any STOPPING instances, if there's errors in terminating the cloud instance,
        we will retry the termination by setting it to STOPPING again.
        """
        pass<|MERGE_RESOLUTION|>--- conflicted
+++ resolved
@@ -320,16 +320,10 @@
         return updates
 
     @staticmethod
-<<<<<<< HEAD
     def _handle_stopped(
         instances_with_cloud_instance_assigned: Dict[CloudInstanceId, IMInstance],
         non_terminated_cloud_instance_ids: Set[CloudInstanceId],
-    ) -> Dict[str, IMInstanceUpdateEvent]:
-=======
-    def _reconcile_stopped(
-        non_terminated_cloud_nodes: Dict[CloudInstanceId, CloudInstance]
-    ) -> List[IMInstanceUpdateEvent]:
->>>>>>> b45c0024
+    ) -> List[IMInstanceUpdateEvent]:
         """
         For any IM (instance manager) instance with a cloud node id, if the mapped
         cloud instance is no longer running, transition the instance to STOPPED.
