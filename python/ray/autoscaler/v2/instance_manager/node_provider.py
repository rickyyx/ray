--- conflicted
+++ resolved
@@ -1,27 +1,19 @@
 import logging
-<<<<<<< HEAD
 from abc import ABC, abstractmethod
 from collections import defaultdict
 from dataclasses import dataclass, field
 import math
+from queue import Queue
 from typing import Any, Dict, List, Optional
 from concurrent.futures import ThreadPoolExecutor, as_completed
 from ray.autoscaler._private.constants import AUTOSCALER_MAX_CONCURRENT_LAUNCHES, AUTOSCALER_MAX_CONCURRENT_TERMINATING, AUTOSCALER_MAX_LAUNCH_BATCH
-=======
-from abc import ABC, ABCMeta, abstractmethod
-from dataclasses import dataclass, field
-from typing import Dict, List, Optional, Set
->>>>>>> efaa5d6a
 
 from ray.autoscaler._private.node_launcher import BaseNodeLauncher
 from ray.autoscaler.node_provider import NodeProvider as NodeProviderV1
 from ray.autoscaler.tags import TAG_RAY_USER_NODE_TYPE
 from ray.autoscaler.v2.instance_manager.config import NodeProviderConfig
 from ray.autoscaler.v2.schema import NodeType
-<<<<<<< HEAD
-=======
 from ray.core.generated.instance_manager_pb2 import Instance
->>>>>>> efaa5d6a
 
 logger = logging.getLogger(__name__)
 
@@ -34,18 +26,6 @@
 #     be assigned the same id later.
 CloudInstanceId = str
 
-<<<<<<< HEAD
-=======
-# Type Alias. This is a **unique identifier** for a cloud node in the cluster.
-# The node provider should guarantee that this id is unique across the cluster,
-# such that:
-#   - When a cloud node is created and running, no other cloud node in the
-#     cluster has the same id.
-#   - When a cloud node is terminated, no other cloud node in the cluster should
-#     be assigned the same id later.
-CloudInstanceId = str
-
->>>>>>> efaa5d6a
 
 @dataclass
 class CloudInstance:
@@ -56,30 +36,6 @@
 
 
 @dataclass
-class UpdateCloudNodeProviderRequest:
-    # Update request id.
-<<<<<<< HEAD
-    id: str 
-=======
-    id: str
->>>>>>> efaa5d6a
-    # Target cluster shape (number of running nodes by type).
-    target_running_nodes: Dict[NodeType, int] = field(default_factory=dict)
-    # Nodes to terminate.
-    to_terminate: List[CloudInstanceId] = field(default_factory=list)
-
-
-@dataclass
-class GetNodeProviderStateRequest:
-    # Errors that have happened since the given timestamp in nanoseconds.
-    errors_since_ns: int
-
-<<<<<<< HEAD
-@dataclass
-class CloudNodeProviderError:
-=======
-
-@dataclass
 class CloudNodeProviderError:
     """
     An error class that represents an error that happened in the cloud node provider.
@@ -91,7 +47,6 @@
     details: Optional[str] = None
     # The timestamp of the error in nanoseconds.
     timestamp_ns: int
-
 
 @dataclass
 class LaunchNodeError(CloudNodeProviderError):
@@ -116,7 +71,6 @@
     """
     The state of a cloud node provider.
     """
-
     # The terminated cloud nodes in the cluster.
     terminated: List[CloudInstanceId] = field(default_factory=list)
     # The cloud nodes that are currently running.
@@ -154,14 +108,33 @@
     3. Unique cloud node ids
     Cloud node ids are expected to be unique across the cluster.
 
+    Usage:
+        ```
+            cloud_node_provider: ICloudNodeProvider = ...
+
+            # Update the cluster with a designed shape.
+            cloud_node_provider.update(
+                id="update_1",
+                target_running_nodes={
+                    "worker_nodes": 10,
+                    "ray_head": 1,
+                },
+                to_terminate=["node_1", "node_2"],
+            )
+
+            # Poll the state of the cloud node provider.
+            state = cloud_node_provider.get_state()
+
+            # Process the state of the cloud node provider.
+        ```
     """
 
     @abstractmethod
-    def get_state(self, req: GetNodeProviderStateRequest) -> CloudNodeProviderState:
+    def get_state(self, errors_since_ns: Optional[int]) -> CloudNodeProviderState:
         """Get the current state of the cloud node provider.
 
         Args:
-            req: the request to get the state of the cloud node provider.
+            errors_since_ns: retrieve errors that happened since this timestamp.
 
         Returns:
             The current state of the cloud node provider.
@@ -169,388 +142,312 @@
         pass
 
     @abstractmethod
-    def update(self, request: UpdateCloudNodeProviderRequest) -> None:
+    def update(self, id: str, target_running_nodes: Dict[NodeType, int], to_terminate: List[CloudInstanceId]) -> None:
         """Update the cloud node provider state by launching
          or terminating cloud nodes.
 
         Args:
-            request: the request to update the cluster.
+            id: the id of the update request.
+            target_running_nodes: the target cluster shape (number of running nodes by type).
+            to_terminate: the nodes to terminate.
         """
         pass
 
 
-class NodeProvider(metaclass=ABCMeta):
-    """NodeProvider defines the interface for
-    interacting with cloud provider, such as AWS, GCP, Azure, etc.
->>>>>>> efaa5d6a
-    """
-    An error class that represents an error that happened in the cloud node provider.
-    """
-    # The exception that caused the error.
-    exception: Optional[Exception] = None
-    # The details of the error.
-    details: Optional[str] = None
-    # The timestamp of the error in nanoseconds.
-    timestamp_ns: int
-
-@dataclass
-class LaunchNodeError(CloudNodeProviderError):
-    # The node type that failed to launch.
-    node_type: NodeType
-    # Number of nodes that failed to launch.
-    count:int
-    # From which update request the error originates.
-    update_id: str
-
-@dataclass
-class TerminateNodeError(CloudNodeProviderError):
-    # The cloud instance id of the node that failed to terminate.
-    cloud_instance_id: CloudInstanceId
-    # From which update request the error originates.
-    update_id: str
-
-@dataclass
-class CloudNodeProviderState:
-    """
-    The state of a cloud node provider.
-    """
-
-    # The terminated cloud nodes in the cluster. 
-    terminated: List[CloudInstanceId] = field(default_factory=list)
-    # The cloud nodes that are currently running.
-    running: Dict[CloudInstanceId, CloudInstance] = field(default_factory=dict)
-    # Errors that have happened when launching nodes.
-    launch_errors: List[LaunchNodeError] = field(default_factory=list)
-    # Errors that have happened when terminating nodes.
-    termination_errors: List[TerminateNodeError] = field(default_factory=list)
-
-
-class ICloudNodeProvider(ABC):
-    """
-    The interface for a cloud node provider.
-
-    This interface is a minimal interface that should be implemented by the
-    various cloud node providers (e.g. AWS, and etc).
-
-    The cloud node provider is responsible for managing the cloud nodes in the
-    cluster. It provides the following main functionalities:
-        - Launch new cloud nodes.
-        - Terminate cloud nodes.
-        - Get the running cloud nodes in the cluster.
-
-    Below properties of the cloud node provider are assumed with this interface:
-
-    1. Eventually consistent
-    The cloud node provider is expected to be eventually consistent with the
-    cluster state. For example, when a node is request to be terminated/launched,
-    the node provider may not immediately reflect the change in its state.
-
-    2. Asynchronous
-    The node provider could also be asynchronous, where the termination/launch
-    request may not immediately return the result of the request.
-
-    3. Unique cloud node ids
-    Cloud node ids are expected to be unique across the cluster.
-
-    """
-
-    @abstractmethod
-    def get_state(self) -> CloudNodeProviderState:
-        """Get the current state of the cloud node provider.
-
-        Returns:
-            The current state of the cloud node provider.
-        """
-        pass
-
-    @abstractmethod
-    def update(
-        self, request: UpdateCloudNodeProviderRequest
-    ) -> None:
-        """Update the cloud node provider state by launching 
-         or terminating cloud nodes.
-
-        Args:
-            request: the request to update the cluster.
-
-        Returns:
-            reply to the update request.
-        """
-        pass
-
-
-<<<<<<< HEAD
-class NodeProviderAdapter(ICloudNodeProvider):
-=======
-# TODO:
-#  We will make the NodeProviderAdaptor inherits from ICloudNodeProvider
-# to make V1 node providers work with the new interface.
-class NodeProviderAdapter(NodeProvider):
->>>>>>> efaa5d6a
-    """
-    Warps a NodeProviderV1 to a ICloudNodeProvider.
-
-    TODO(rickyx):
-    The current adapter right now consists of two sets of APIs:
-    - v1: the old APIs that are used by the autoscaler, where
-    we forward the calls to the NodeProviderV1.
-    - v2: the new APIs that are used by the autoscaler v2, this is
-    defined in the ICloudNodeProvider interface.
-
-    We should eventually remove the v1 APIs and only use the v2 APIs.
-    It's currently left as a TODO since changing the v1 APIs would
-    requires a lot of changes in the cluster launcher codebase.
-    """
-
-    def __init__(
-        self,
-        provider: NodeProviderV1,
-        node_launcher: BaseNodeLauncher,
-        instance_config_provider: NodeProviderConfig,
-        max_concurrent_launches: int = AUTOSCALER_MAX_CONCURRENT_LAUNCHES,
-        max_launch_batch: int = AUTOSCALER_MAX_LAUNCH_BATCH,
-        max_concurrent_terminating: int = AUTOSCALER_MAX_CONCURRENT_TERMINATING,
-        launch_timeout_s: Optional[int] = None,
-        terminate_timeout_s: Optional[int] = None,
-    ) -> None:
-        super().__init__()
-        self._provider = provider
-        self._node_launcher = node_launcher
-        self._config = instance_config_provider
-        self._node_launcher_executors = ThreadPoolExecutor(
-            max_workers=math.ceil(max_concurrent_launches / float(max_launch_batch) if max_launch_batch > 0 else 1),
-            thread_name_prefix="ray::NodeLauncherPool",
-        )
-        self._node_terminator_executors = ThreadPoolExecutor(
-            max_workers=max_concurrent_terminating,
-        )
-        self._launch_timeout_s = launch_timeout_s
-        self._terminate_timeout_s = terminate_timeout_s
-
-        self._launch_errors: List[LaunchNodeError] = []
-        self._termination_errors: List[TerminateNodeError] = []
-
-
-    def get_state(self) -> CloudNodeProviderState:
-
-        # Running
-
-    def get_running_nodes(self) -> List[CloudInstance]:
-        """
-        Get cloud nodes in the cluster that are running.
-
-        Overrides ICloudNodeProvider.get_running_nodes()
-        """
-        # TODO: make node provider returns running nodes directly
-        # instead of pending/terminating nodes.
-        cloud_instance_ids = self._v1_non_terminated_nodes({})
-        # Filter out nodes that are not running.
-        # This is efficient since the provider is expected to cache the
-        # running status of the nodes.
-        cloud_instances = []
-        for cloud_instance_id in cloud_instance_ids:
-            if not self._v1_is_running(cloud_instance_id):
-                continue
-
-            node_tags = self._v1_node_tags(cloud_instance_id)
-            cloud_instances.append(
-                CloudInstance(
-                    cloud_instance_id=cloud_instance_id,
-                    node_type=node_tags.get(TAG_RAY_USER_NODE_TYPE, None),
-                )
-            )
-        return cloud_instances
-
-    def update(
-        self, request: UpdateCloudNodeProviderRequest
-    ) -> UpdateCloudNodeProviderReply:
-        """
-        Update the cluster with new nodes/terminating nodes.
-
-        Overrides ICloudNodeProvider.update()
-        """
-        reply = UpdateCloudNodeProviderReply()
-
-        # Launch nodes
-        self._launch_nodes(request, reply)
-
-        # Terminated nodes.
-        self._terminate_nodes(request, reply)
-
-        # Finalize the updates for async node providers.
-        self._v1_post_process()
-
-        return reply
-
-    ###########################################
-    # Private APIs
-    ###########################################
-
-    def _compute_to_launch(
-            self, req: UpdateCloudNodeProviderRequest
-    ) -> Dict[NodeType, int]:
-        """
-        Compute the number of nodes to launch for each node type.
-
-        """
-        terminating_nodes = set(req.to_terminate)
-        terminating_nodes_by_type = defaultdict(int)
-        for cloud_instance_id in terminating_nodes:
-            node_tags = self._v1_node_tags(cloud_instance_id)
-            node_type = node_tags.get(TAG_RAY_USER_NODE_TYPE, None)
-            if node_type:
-                terminating_nodes_by_type[node_type] += 1
-            else:
-                logger.warning(
-                    f"Node {cloud_instance_id} does not have a node type tag."
-                )
-
-
-        non_terminated_nodes = self._v1_non_terminated_nodes({})
-        non_terminated_nodes_by_type = defaultdict(int)
-        for cloud_instance_id in non_terminated_nodes:
-            node_tags = self._v1_node_tags(cloud_instance_id)
-            node_type = node_tags.get(TAG_RAY_USER_NODE_TYPE, None)
-            if node_type:
-                non_terminated_nodes_by_type[node_type] += 1
-            else:
-                logger.warning(
-                    f"Node {cloud_instance_id} does not have a node type tag."
-                )
-        
-        # Compute the number of nodes to launch for each node type.
-        to_launch = defaultdict(int)
-        for node_type, target_count in req.target_running_nodes.items():
-            non_terminated_count = non_terminated_nodes_by_type[node_type]
-            terminating_count = terminating_nodes_by_type[node_type]
-
-            if non_terminated_count - terminating_count < target_count:
-                to_launch[node_type] = target_count - (non_terminated_count - terminating_count)
-
-        return to_launch
-
-
-    def _launch_nodes(
-        self, req: UpdateCloudNodeProviderRequest, reply: UpdateCloudNodeProviderReply
-    ) -> None:
-        """
-        Launch nodes.
-
-        Args:
-            req: the request to launch nodes.
-            reply: the reply to the request. It will be populated with the launched
-            nodes and launch failures.
-        """
-
-        to_launch = self._compute_to_launch(req)
-
-        futures_to_launch_args = {}
-
-        for node_type, count in to_launch.items():
-            futures_to_launch_args[self._node_launcher_executors.submit(
-                self._launch_nodes_by_type,
-                node_type,
-                count,
-            )] = (node_type, count)
-
-        # We are not waiting for any of the futures to complete if the launch
-        # timeout is 0, indicating immediate return. 
-        if self._launch_timeout_s == 0:
-            reply.num_launching = {node_type: count for node_type, count in to_launch.items()}
-            return
-
-        # NOTE: launch_timeout_s could be None to indicate wait forever. 
-        for fut in as_completed(futures_to_launch_args, timeout=self._launch_timeout_s):
-            node_type, count = futures_to_launch_args[fut]
-            try:
-                fut.result()
-            except Exception as e:
-                # TODO(rickyx):
-                # This currently assumes that the node launcher will always
-                # launch all nodes successfully or none of them.
-                # We should eventually make the node launcher return
-                # the nodes that are successfully launched when errors happen.
-                logger.error(f"Failed to launch {count} nodes of {node_type}: {e}")
-                reply.num_launching[node_type] = 0
-                reply.launch_failures[node_type] = UpdateCloudNodeProviderException(
-                    exception=e
-                )
-            else:
-                reply.num_launching[node_type] = count 
-
-    
-    def _launch_nodes_by_type(
-        self, node_type: NodeType, count: int
-    ) -> None:
-        # TODO: embed the node launcher logic here.
-        self._node_launcher.launch_node(
-            self._config.get_raw_config_mutable(),
-            count,
-            node_type,
-            raise_exception=True,
-        )
-
-    def _terminate_nodes(
-        self, req: UpdateCloudNodeProviderRequest, reply: UpdateCloudNodeProviderReply
-    ) -> None:
-        """
-        Terminate nodes.
-
-        Args:
-            req: the request to terminate nodes.
-            reply: the reply to the request. It will be populated with the terminating
-            nodes.
-        """
-        futures_to_terminating_ids = {}
-        for cloud_instance_id in req.to_terminate:
-            futures_to_terminating_ids[self._node_terminator_executors.submit(
-                self._v1_terminate_node,
-                self,
-                cloud_instance_id,
-            )] = cloud_instance_id
-
-        if self._terminate_timeout_s == 0:
-            reply.terminating = req.to_terminate
-            return
-        
-        # NOTE: terminate_timeout_s could be None to indicate wait forever.
-        for fut in as_completed(futures_to_terminating_ids, timeout=self._terminate_timeout_s):
-            cloud_instance_id = futures_to_terminating_ids[fut]
-            try:
-                fut.result()
-            except Exception as e:
-                logger.error(f"Failed to terminate node {cloud_instance_id}: {e}")
-                reply.terminate_failures[
-                    cloud_instance_id
-                ] = UpdateCloudNodeProviderException(exception=e)
-            else:
-                reply.terminating.append(cloud_instance_id)
-
-    ###########################################
-    # V1 Legacy APIs
-    ###########################################
-    """
-    Below are the necessary legacy APIs from the V1 node provider.
-    These are needed as of now to provide the needed features
-    for V2 node provider.
-    The goal is to eventually remove these APIs and only use the
-    V2 APIs by modifying the individual node provider to inherit
-    from ICloudNodeProvider.
-    """
-
-    def _v1_terminate_node(self, node_id: CloudInstanceId) -> Optional[Dict[str, Any]]:
-        return self._provider.terminate_node(node_id)
-
-    def _v1_non_terminated_nodes(
-        self, tag_filters: Dict[str, str]
-    ) -> List[CloudInstanceId]:
-        return self._provider.non_terminated_nodes(tag_filters)
-
-    def _v1_is_running(self, node_id: CloudInstanceId) -> bool:
-        return self._provider.is_running(node_id)
-
-    def _v1_post_process(self) -> None:
-        self._provider.post_process()
-
-    def _v1_node_tags(self, node_id: CloudInstanceId) -> Dict[str, str]:
-        return self._provider.node_tags(node_id)+# class NodeProviderAdapter(ICloudNodeProvider):
+#     """
+#     Warps a NodeProviderV1 to a ICloudNodeProvider.
+# 
+#     TODO(rickyx):
+#     The current adapter right now consists of two sets of APIs:
+#     - v1: the old APIs that are used by the autoscaler, where
+#     we forward the calls to the NodeProviderV1.
+#     - v2: the new APIs that are used by the autoscaler v2, this is
+#     defined in the ICloudNodeProvider interface.
+# 
+#     We should eventually remove the v1 APIs and only use the v2 APIs.
+#     It's currently left as a TODO since changing the v1 APIs would
+#     requires a lot of changes in the cluster launcher codebase.
+#     """
+# 
+#     def __init__(
+#         self,
+#         provider: NodeProviderV1,
+#         node_launcher: BaseNodeLauncher,
+#         instance_config_provider: NodeProviderConfig,
+#         max_concurrent_launches: int = AUTOSCALER_MAX_CONCURRENT_LAUNCHES,
+#         max_launch_batch: int = AUTOSCALER_MAX_LAUNCH_BATCH,
+#         max_concurrent_terminating: int = AUTOSCALER_MAX_CONCURRENT_TERMINATING,
+#         launch_timeout_s: Optional[int] = None,
+#         terminate_timeout_s: Optional[int] = None,
+#     ) -> None:
+#         super().__init__()
+#         self._provider = provider
+#         self._node_launcher = node_launcher
+#         self._config = instance_config_provider
+#         self._node_launcher_executors = ThreadPoolExecutor(
+#             max_workers=math.ceil(max_concurrent_launches / float(max_launch_batch) if max_launch_batch > 0 else 1),
+#             thread_name_prefix="ray::NodeLauncherPool",
+#         )
+#         self._node_terminator_executors = ThreadPoolExecutor(
+#             max_workers=max_concurrent_terminating,
+#         )
+#         self._launch_timeout_s = launch_timeout_s
+#         self._terminate_timeout_s = terminate_timeout_s
+# 
+#         self._launch_errors = Queue()
+#         self._termination_errors = Queue() 
+# 
+# 
+#     def get_state(self) -> CloudNodeProviderState:
+#         pass
+# 
+# 
+#     def update(self, request: UpdateCloudNodeProviderRequest) -> None:
+#         to_launch = self._compute_to_launch(request)
+#         req_id = request.id
+# 
+#         # Launch nodes in the thread pool.
+#         for node_type, count in to_launch.items():
+#             self._node_launcher_executors.submit(
+#                 self._launch_nodes_by_type,
+#                 node_type,
+#                 count,
+#                 id,
+#             )
+# 
+# 
+#     def get_running_nodes(self) -> List[CloudInstance]:
+#         """
+#         Get cloud nodes in the cluster that are running.
+# 
+#         Overrides ICloudNodeProvider.get_running_nodes()
+#         """
+#         # TODO: make node provider returns running nodes directly
+#         # instead of pending/terminating nodes.
+#         cloud_instance_ids = self._v1_non_terminated_nodes({})
+#         # Filter out nodes that are not running.
+#         # This is efficient since the provider is expected to cache the
+#         # running status of the nodes.
+#         cloud_instances = []
+#         for cloud_instance_id in cloud_instance_ids:
+#             if not self._v1_is_running(cloud_instance_id):
+#                 continue
+# 
+#             node_tags = self._v1_node_tags(cloud_instance_id)
+#             cloud_instances.append(
+#                 CloudInstance(
+#                     cloud_instance_id=cloud_instance_id,
+#                     node_type=node_tags.get(TAG_RAY_USER_NODE_TYPE, None),
+#                 )
+#             )
+#         return cloud_instances
+# 
+#     def update(
+#         self, request: UpdateCloudNodeProviderRequest
+#     ) -> UpdateCloudNodeProviderReply:
+#         """
+#         Update the cluster with new nodes/terminating nodes.
+# 
+#         Overrides ICloudNodeProvider.update()
+#         """
+#         reply = UpdateCloudNodeProviderReply()
+# 
+#         # Launch nodes
+#         self._launch_nodes(request, reply)
+# 
+#         # Terminated nodes.
+#         self._terminate_nodes(request, reply)
+# 
+#         # Finalize the updates for async node providers.
+#         self._v1_post_process()
+# 
+#         return reply
+# 
+#     ###########################################
+#     # Private APIs
+#     ###########################################
+# 
+#     def _compute_to_launch(
+#             self, req: UpdateCloudNodeProviderRequest
+#     ) -> Dict[NodeType, int]:
+#         """
+#         Compute the number of nodes to launch for each node type.
+# 
+#         """
+#         terminating_nodes = set(req.to_terminate)
+#         terminating_nodes_by_type = defaultdict(int)
+#         for cloud_instance_id in terminating_nodes:
+#             node_tags = self._v1_node_tags(cloud_instance_id)
+#             node_type = node_tags.get(TAG_RAY_USER_NODE_TYPE, None)
+#             if node_type:
+#                 terminating_nodes_by_type[node_type] += 1
+#             else:
+#                 logger.warning(
+#                     f"Node {cloud_instance_id} does not have a node type tag."
+#                 )
+# 
+# 
+#         non_terminated_nodes = self._v1_non_terminated_nodes({})
+#         non_terminated_nodes_by_type = defaultdict(int)
+#         for cloud_instance_id in non_terminated_nodes:
+#             node_tags = self._v1_node_tags(cloud_instance_id)
+#             node_type = node_tags.get(TAG_RAY_USER_NODE_TYPE, None)
+#             if node_type:
+#                 non_terminated_nodes_by_type[node_type] += 1
+#             else:
+#                 logger.warning(
+#                     f"Node {cloud_instance_id} does not have a node type tag."
+#                 )
+#         
+#         # Compute the number of nodes to launch for each node type.
+#         to_launch = defaultdict(int)
+#         for node_type, target_count in req.target_running_nodes.items():
+#             non_terminated_count = non_terminated_nodes_by_type[node_type]
+#             terminating_count = terminating_nodes_by_type[node_type]
+# 
+#             if non_terminated_count - terminating_count < target_count:
+#                 to_launch[node_type] = target_count - (non_terminated_count - terminating_count)
+# 
+#         return to_launch
+#     
+# 
+#     def _launch_nodes_by_type(
+#         self, node_type: NodeType, count: int, id: str
+#     ) -> None:
+#         # TODO: embed the node launcher logic here.
+#         try:
+#             self._node_launcher.launch_node(
+#                 self._config.get_raw_config_mutable(),
+#                 count,
+#                 node_type,
+#                 raise_exception=True,
+#             )
+#         except Exception as e:
+#             self._launch_errors.put_nowait(
+#                 LaunchNodeError(
+#                     exception=e,
+#                     details=str(e),
+#                     timestamp_ns=time.time_ns(),
+#                     node_type=node_type,
+#                     count=count,
+#                     update_id=id,
+#                 )
+#             )
+#             raise e
+# 
+# 
+#     def _launch_nodes(
+#         self, req: UpdateCloudNodeProviderRequest, reply: UpdateCloudNodeProviderReply
+#     ) -> None:
+#         """
+#         Launch nodes.
+# 
+#         Args:
+#             req: the request to launch nodes.
+#             reply: the reply to the request. It will be populated with the launched
+#             nodes and launch failures.
+#         """
+# 
+#         to_launch = self._compute_to_launch(req)
+# 
+#         futures_to_launch_args = {}
+# 
+#         for node_type, count in to_launch.items():
+#             futures_to_launch_args[self._node_launcher_executors.submit(
+#                 self._launch_nodes_by_type,
+#                 node_type,
+#                 count,
+#             )] = (node_type, count)
+# 
+#         # We are not waiting for any of the futures to complete if the launch
+#         # timeout is 0, indicating immediate return. 
+#         if self._launch_timeout_s == 0:
+#             reply.num_launching = {node_type: count for node_type, count in to_launch.items()}
+#             return
+# 
+#         # NOTE: launch_timeout_s could be None to indicate wait forever. 
+#         for fut in as_completed(futures_to_launch_args, timeout=self._launch_timeout_s):
+#             node_type, count = futures_to_launch_args[fut]
+#             try:
+#                 fut.result()
+#             except Exception as e:
+#                 # TODO(rickyx):
+#                 # This currently assumes that the node launcher will always
+#                 # launch all nodes successfully or none of them.
+#                 # We should eventually make the node launcher return
+#                 # the nodes that are successfully launched when errors happen.
+#                 logger.error(f"Failed to launch {count} nodes of {node_type}: {e}")
+#                 reply.num_launching[node_type] = 0
+#                 reply.launch_failures[node_type] = UpdateCloudNodeProviderException(
+#                     exception=e
+#                 )
+#             else:
+#                 reply.num_launching[node_type] = count 
+# 
+#     
+# 
+#     def _terminate_nodes(
+#         self, req: UpdateCloudNodeProviderRequest, reply: UpdateCloudNodeProviderReply
+#     ) -> None:
+#         """
+#         Terminate nodes.
+# 
+#         Args:
+#             req: the request to terminate nodes.
+#             reply: the reply to the request. It will be populated with the terminating
+#             nodes.
+#         """
+#         futures_to_terminating_ids = {}
+#         for cloud_instance_id in req.to_terminate:
+#             futures_to_terminating_ids[self._node_terminator_executors.submit(
+#                 self._v1_terminate_node,
+#                 self,
+#                 cloud_instance_id,
+#             )] = cloud_instance_id
+# 
+#         if self._terminate_timeout_s == 0:
+#             reply.terminating = req.to_terminate
+#             return
+#         
+#         # NOTE: terminate_timeout_s could be None to indicate wait forever.
+#         for fut in as_completed(futures_to_terminating_ids, timeout=self._terminate_timeout_s):
+#             cloud_instance_id = futures_to_terminating_ids[fut]
+#             try:
+#                 fut.result()
+#             except Exception as e:
+#                 logger.error(f"Failed to terminate node {cloud_instance_id}: {e}")
+#                 reply.terminate_failures[
+#                     cloud_instance_id
+#                 ] = UpdateCloudNodeProviderException(exception=e)
+#             else:
+#                 reply.terminating.append(cloud_instance_id)
+# 
+#     ###########################################
+#     # V1 Legacy APIs
+#     ###########################################
+#     """
+#     Below are the necessary legacy APIs from the V1 node provider.
+#     These are needed as of now to provide the needed features
+#     for V2 node provider.
+#     The goal is to eventually remove these APIs and only use the
+#     V2 APIs by modifying the individual node provider to inherit
+#     from ICloudNodeProvider.
+#     """
+# 
+#     def _v1_terminate_node(self, node_id: CloudInstanceId) -> Optional[Dict[str, Any]]:
+#         return self._provider.terminate_node(node_id)
+# 
+#     def _v1_non_terminated_nodes(
+#         self, tag_filters: Dict[str, str]
+#     ) -> List[CloudInstanceId]:
+#         return self._provider.non_terminated_nodes(tag_filters)
+# 
+#     def _v1_is_running(self, node_id: CloudInstanceId) -> bool:
+#         return self._provider.is_running(node_id)
+# 
+#     def _v1_post_process(self) -> None:
+#         self._provider.post_process()
+# 
+#     def _v1_node_tags(self, node_id: CloudInstanceId) -> Dict[str, str]:
+#         return self._provider.node_tags(node_id)