import logging
from abc import ABC, ABCMeta, abstractmethod
from dataclasses import dataclass, field
from typing import Dict, List, Optional, Set

from ray.autoscaler._private.node_launcher import BaseNodeLauncher
from ray.autoscaler.node_provider import NodeProvider as NodeProviderV1
from ray.autoscaler.tags import TAG_RAY_USER_NODE_TYPE
<<<<<<< HEAD
from ray.autoscaler.v2.instance_manager.config import NodeProviderConfig
from ray.autoscaler.v2.schema import NodeType
=======
from ray.autoscaler.v2.instance_manager.config import AutoscalingConfig
>>>>>>> b7d71b26
from ray.core.generated.instance_manager_pb2 import Instance

logger = logging.getLogger(__name__)


# Type Alias. This is a **unique identifier** for a cloud node in the cluster.
# The node provider should guarantee that this id is unique across the cluster,
# such that:
#   - When a cloud node is created and running, no other cloud node in the
#     cluster has the same id.
#   - When a cloud node is terminated, no other cloud node in the cluster should
#     be assigned the same id later.
CloudInstanceId = str


@dataclass
class CloudInstance:
    # The cloud instance id.
    cloud_instance_id: CloudInstanceId
    # The node type of the cloud instance.
    node_type: NodeType


@dataclass
class CloudNodeProviderError:
    """
    An error class that represents an error that happened in the cloud node provider.
    """

    # The exception that caused the error.
    exception: Optional[Exception] = None
    # The details of the error.
    details: Optional[str] = None
    # The timestamp of the error in nanoseconds.
    timestamp_ns: int


@dataclass
class LaunchNodeError(CloudNodeProviderError):
    # The node type that failed to launch.
    node_type: NodeType
    # Number of nodes that failed to launch.
    count: int
    # From which update request the error originates.
    update_id: str


@dataclass
class TerminateNodeError(CloudNodeProviderError):
    # The cloud instance id of the node that failed to terminate.
    cloud_instance_id: CloudInstanceId
    # From which update request the error originates.
    update_id: str


@dataclass
class CloudNodeProviderState:
    """
    The state of a cloud node provider.
    """

    # The terminated cloud nodes in the cluster.
    terminated: List[CloudInstanceId] = field(default_factory=list)
    # The cloud nodes that are currently running.
    running: Dict[CloudInstanceId, CloudInstance] = field(default_factory=dict)
    # Errors that have happened when launching nodes.
    launch_errors: List[LaunchNodeError] = field(default_factory=list)
    # Errors that have happened when terminating nodes.
    termination_errors: List[TerminateNodeError] = field(default_factory=list)


class ICloudNodeProvider(ABC):
    """
    The interface for a cloud node provider.

    This interface is a minimal interface that should be implemented by the
    various cloud node providers (e.g. AWS, and etc).

    The cloud node provider is responsible for managing the cloud nodes in the
    cluster. It provides the following main functionalities:
        - Launch new cloud nodes.
        - Terminate cloud nodes.
        - Get the running cloud nodes in the cluster.

    Below properties of the cloud node provider are assumed with this interface:

    1. Eventually consistent
    The cloud node provider is expected to be eventually consistent with the
    cluster state. For example, when a node is request to be terminated/launched,
    the node provider may not immediately reflect the change in its state.

    2. Asynchronous
    The node provider could also be asynchronous, where the termination/launch
    request may not immediately return the result of the request.

    3. Unique cloud node ids
    Cloud node ids are expected to be unique across the cluster.

    Usage:
        ```
            cloud_node_provider: ICloudNodeProvider = ...

            # Update the cluster with a designed shape.
            cloud_node_provider.update(
                id="update_1",
                target_running_nodes={
                    "worker_nodes": 10,
                    "ray_head": 1,
                },
                to_terminate=["node_1", "node_2"],
            )

            # Poll the state of the cloud node provider.
            state = cloud_node_provider.get_state()

            # Process the state of the cloud node provider.
        ```
    """

    @abstractmethod
    def get_state(self, errors_since_ns: Optional[int]) -> CloudNodeProviderState:
        """Get the current state of the cloud node provider.

        Args:
            errors_since_ns: retrieve errors that happened since this timestamp.

        Returns:
            The current state of the cloud node provider.
        """
        pass

    @abstractmethod
    def update(
        self,
        id: str,
        target_running_nodes: Dict[NodeType, int],
        to_terminate: List[CloudInstanceId],
    ) -> None:
        """Update the cloud node provider state by launching
         or terminating cloud nodes.

        Args:
            id: the id of the update request.
            target_running_nodes: the target cluster shape (number of running nodes by type).
            to_terminate: the nodes to terminate.
        """
        pass

class NodeProvider(metaclass=ABCMeta):
    """NodeProvider defines the interface for
    interacting with cloud provider, such as AWS, GCP, Azure, etc.
    """

    @abstractmethod
    def create_nodes(self, instance_type_name: str, count: int) -> List[str]:
        """Create new nodes synchronously, returns all non-terminated nodes in the cluster.
        Note that create_nodes could fail partially.
        """
        pass

    @abstractmethod
    def terminate_node(self, cloud_instance_id: str) -> None:
        """
        Terminate nodes asynchronously, returns immediately."""
        pass

    @abstractmethod
    def get_non_terminated_nodes(
        self,
    ) -> Dict[str, Instance]:
        """Get all non-terminated nodes in the cluster"""
        pass

    @abstractmethod
    def get_nodes_by_cloud_instance_id(
        self,
        cloud_instance_ids: List[str],
    ) -> Dict[str, Instance]:
        """Get nodes by node ids, including terminated nodes"""
        pass

    @abstractmethod
    def is_readonly(self) -> bool:
        return False


# TODO:
#  We will make the NodeProviderAdaptor inherits from ICloudNodeProvider
# to make V1 node providers work with the new interface.
class NodeProviderAdapter(NodeProvider):
    """
    Warps a NodeProviderV1 to a NodeProvider.
    """

    def __init__(
        self,
        provider: NodeProviderV1,
        node_launcher: BaseNodeLauncher,
        autoscaling_config: AutoscalingConfig,
    ) -> None:
        super().__init__()
        self._provider = provider
        self._node_launcher = node_launcher
        self._config = autoscaling_config

    def _filter_instances(
        self,
        instances: Dict[str, Instance],
        instance_ids_filter: Set[str],
        instance_states_filter: Set[int],
    ) -> Dict[str, Instance]:
        filtered = {}
        for instance_id, instance in instances.items():
            if instance_ids_filter and instance_id not in instance_ids_filter:
                continue
            if instance_states_filter and instance.state not in instance_states_filter:
                continue
            filtered[instance_id] = instance
        return filtered

    def create_nodes(self, instance_type_name: str, count: int) -> List[Instance]:
        created_nodes = self._node_launcher.launch_node(
            self._config.get_raw_config_mutable(),
            count,
            instance_type_name,
        )
        # TODO: we should handle failures where the instance type is
        # not available
        if created_nodes:
            return [
                self._get_instance(cloud_instance_id)
                for cloud_instance_id in created_nodes.keys()
            ]
        return []

    def terminate_node(self, clould_instance_id: str) -> None:
        self._provider.terminate_node(clould_instance_id)

    def is_readonly(self) -> bool:
        return self._provider.is_readonly()

    def get_non_terminated_nodes(self):
        clould_instance_ids = self._provider.non_terminated_nodes({})
        return self.get_nodes_by_cloud_instance_id(clould_instance_ids)

    def get_nodes_by_cloud_instance_id(
        self,
        cloud_instance_ids: List[str],
    ) -> Dict[str, Instance]:
        instances = {}
        for cloud_instance_id in cloud_instance_ids:
            instances[cloud_instance_id] = self._get_instance(cloud_instance_id)
        return instances

    def _get_instance(self, cloud_instance_id: str) -> Instance:
        instance = Instance()
        instance.cloud_instance_id = cloud_instance_id
        if self._provider.is_running(cloud_instance_id):
            instance.status = Instance.ALLOCATED
        elif self._provider.is_terminated(cloud_instance_id):
            instance.status = Instance.STOPPED
        else:
            instance.status = Instance.UNKNOWN
        instance.internal_ip = self._provider.internal_ip(cloud_instance_id)
        instance.external_ip = self._provider.external_ip(cloud_instance_id)
        instance.instance_type = self._provider.node_tags(cloud_instance_id)[
            TAG_RAY_USER_NODE_TYPE
        ]
        return instance<|MERGE_RESOLUTION|>--- conflicted
+++ resolved
@@ -6,12 +6,8 @@
 from ray.autoscaler._private.node_launcher import BaseNodeLauncher
 from ray.autoscaler.node_provider import NodeProvider as NodeProviderV1
 from ray.autoscaler.tags import TAG_RAY_USER_NODE_TYPE
-<<<<<<< HEAD
-from ray.autoscaler.v2.instance_manager.config import NodeProviderConfig
 from ray.autoscaler.v2.schema import NodeType
-=======
 from ray.autoscaler.v2.instance_manager.config import AutoscalingConfig
->>>>>>> b7d71b26
 from ray.core.generated.instance_manager_pb2 import Instance
 
 logger = logging.getLogger(__name__)
@@ -159,6 +155,7 @@
             to_terminate: the nodes to terminate.
         """
         pass
+
 
 class NodeProvider(metaclass=ABCMeta):
     """NodeProvider defines the interface for
