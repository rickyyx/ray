import copy
import logging
<<<<<<< HEAD
import math
import time
from abc import ABC, abstractmethod
from collections import defaultdict
from concurrent.futures import Future, ThreadPoolExecutor, as_completed
from dataclasses import dataclass, field
from queue import Queue
from typing import Any, Dict, List, Optional, Tuple, Union
=======
from abc import ABC, ABCMeta, abstractmethod
from dataclasses import dataclass
from typing import Dict, List, Optional, Set
>>>>>>> 671bbaed

from ray.autoscaler._private.constants import (
    AUTOSCALER_MAX_CONCURRENT_TERMINATING,
    AUTOSCALER_MAX_CONCURRENT_TYPES_TO_LAUNCH,
)
from ray.autoscaler._private.node_launcher import BaseNodeLauncher
from ray.autoscaler._private.util import hash_launch_conf
from ray.autoscaler.node_provider import NodeProvider as NodeProviderV1
<<<<<<< HEAD
from ray.autoscaler.tags import (
    NODE_KIND_WORKER,
    STATUS_UNINITIALIZED,
    TAG_RAY_LAUNCH_CONFIG,
    TAG_RAY_LAUNCH_REQUEST,
    TAG_RAY_NODE_KIND,
    TAG_RAY_NODE_NAME,
    TAG_RAY_NODE_STATUS,
    TAG_RAY_USER_NODE_TYPE,
)
from ray.autoscaler.v2.schema import NodeType
from ray.autoscaler.v2.instance_manager.config import AutoscalingConfig, IConfigReader
=======
from ray.autoscaler.tags import TAG_RAY_USER_NODE_TYPE
from ray.autoscaler.v2.instance_manager.config import AutoscalingConfig
from ray.autoscaler.v2.schema import NodeType
from ray.core.generated.instance_manager_pb2 import Instance
>>>>>>> 671bbaed

logger = logging.getLogger(__name__)

# Type Alias. This is a **unique identifier** for a cloud node in the cluster.
# The node provider should guarantee that this id is unique across the cluster,
# such that:
#   - When a cloud instance is created and running, no other cloud instance in the
#     cluster has the same id.
#   - When a cloud instance is terminated, no other cloud instance in the cluster will
#     be assigned the same id later.
CloudInstanceId = str

<<<<<<< HEAD
=======
# Type Alias. This is a **unique identifier** for a cloud instance in the cluster.
# The provider should guarantee that this id is unique across the cluster,
# such that:
#   - When a cloud instance is created and running, no other cloud instance in the
#     cluster has the same id.
#   - When a cloud instance is terminated, no other cloud instance in the cluster will
#     be assigned the same id later.
CloudInstanceId = str

>>>>>>> 671bbaed

@dataclass
class CloudInstance:
    """
    A class that represents a cloud instance in the cluster, with necessary metadata
    of the cloud instance.
    """

    # The cloud instance id.
    cloud_instance_id: CloudInstanceId
    # The node type of the cloud instance.
    node_type: NodeType
    # Update request id from which the cloud instance is launched.
    request_id: str
    # If the cloud instance is running.
    is_running: bool


<<<<<<< HEAD
class CloudInstanceProviderError(Exception):
=======
@dataclass
class CloudInstanceProviderError:
>>>>>>> 671bbaed
    """
    An base error class that represents an error that happened in the cloud instance
    provider.
    """

<<<<<<< HEAD
    # The timestamp of the error occurred in nanoseconds.
    timestamp_ns: int

    def __init__(self, msg, timestamp_ns) -> None:
        super().__init__(msg)
        self.timestamp_ns = timestamp_ns


=======
    # The exception that caused the error.
    exception: Optional[Exception]
    # The details of the error.
    details: Optional[str]
    # The timestamp of the error occurred in nanoseconds.
    timestamp_ns: int


@dataclass
>>>>>>> 671bbaed
class LaunchNodeError(CloudInstanceProviderError):
    # The node type that failed to launch.
    node_type: NodeType
    # Number of nodes that failed to launch.
    count: int
    # A unique id that identifies from which update request the error originates.
    request_id: str

<<<<<<< HEAD
    def __init__(
        self,
        node_type: NodeType,
        count: int,
        request_id: str,
        timestamp_ns: int,
    ) -> None:
        msg = f"Failed to launch {count} nodes of type {node_type} with request id {request_id}."
        super().__init__(msg, timestamp_ns=timestamp_ns)
        self.node_type = node_type
        self.count = count
        self.request_id = request_id

    def __repr__(self) -> str:
        return f"LaunchNodeError(node_type={self.node_type}, count={self.count}, request_id={self.request_id}): {self.__cause__}"


class TerminateNodeError(CloudInstanceProviderError):
    # The cloud instance id of the node that failed to terminate.
    cloud_instance_id: CloudInstanceId
    # A unique id that identifies from which update request the error originates.
    request_id: str

    def __init__(
        self,
        cloud_instance_id: CloudInstanceId,
        request_id: str,
        timestamp_ns: int,
    ) -> None:
        msg = (
            f"Failed to terminate node {cloud_instance_id} with request id {request_id}"
        )
        super().__init__(msg, timestamp_ns=timestamp_ns)
        self.cloud_instance_id = cloud_instance_id
        self.request_id = request_id

    def __repr__(self) -> str:
        return f"TerminateNodeError(cloud_instance_id={self.cloud_instance_id}, request_id={self.request_id}): {self.__cause__}"

=======

@dataclass
class TerminateNodeError(CloudInstanceProviderError):
    # The cloud instance id of the node that failed to terminate.
    cloud_instance_id: CloudInstanceId
    # From which update request the error originates.
    request_id: str

>>>>>>> 671bbaed

class ICloudInstanceProvider(ABC):
    """
    The interface for a cloud instance provider.

    This interface is a minimal interface that should be implemented by the
    various cloud instance providers (e.g. AWS, and etc).

    The cloud instance provider is responsible for managing the cloud instances in the
    cluster. It provides the following main functionalities:
        - Launch new cloud instances.
        - Terminate existing running instances.
        - Get the non-terminated cloud instances in the cluster.
        - Poll the errors that happened for the updates to the cloud instance provider.

    Below properties of the cloud instance provider are assumed with this interface:

    1. Eventually consistent
    The cloud instance provider is expected to be eventually consistent with the
    cluster state. For example, when a cloud instance is request to be terminated
    or launched, the provider may not immediately reflect the change in its state.
    However, the provider is expected to eventually reflect the change in its state.

    2. Asynchronous
    The provider could also be asynchronous, where the termination/launch
    request may not immediately return the result of the request.

    3. Unique cloud instance ids
    Cloud instance ids are expected to be unique across the cluster.

    4. Idempotent updates
    For the update APIs (e.g. ensure_min_nodes, terminate), the provider may use the
    request ids to provide idempotency.

    Usage:
        ```
            provider: ICloudInstanceProvider = ...

            # Update the cluster with a desired shape.
            provider.launch(
                shape={
                    "worker_nodes": 10,
                    "ray_head": 1,
                },
                request_id="1",
            )

            # Get the non-terminated nodes of the cloud instance provider.
            running = provider.get_non_terminated()

            # Poll the errors
            errors = provider.poll_errors()

            # Terminate nodes.
            provider.terminate(
                ids=["cloud_instance_id_1", "cloud_instance_id_2"],
                request_id="2",
            )

            # Process the state of the provider.
            ...
        ```
<<<<<<< HEAD
=======
    """

    @abstractmethod
    def get_non_terminated(self) -> Dict[CloudInstanceId, CloudInstance]:
        """Get the non-terminated cloud instances in the cluster.

        Returns:
            A dictionary of the non-terminated cloud instances in the cluster.
            The key is the cloud instance id, and the value is the cloud instance.
        """
        pass

    @abstractmethod
    def terminate(self, ids: List[CloudInstanceId], request_id: str) -> None:
        """
        Terminate the cloud instances asynchronously.

        Args:
            ids: the cloud instance ids to terminate.
            request_id: a unique id that identifies the request.
        """
        pass

    @abstractmethod
    def launch(
        self,
        shape: Dict[NodeType, int],
        request_id: str,
    ) -> None:
        """Launch the cloud instances asynchronously.

        Args:
            shape: A map from node type to number of nodes to launch.
            request_id: a unique id that identifies the update request.
        """
        pass

    @abstractmethod
    def poll_errors(self) -> List[CloudInstanceProviderError]:
        """
        Poll the errors that happened since the last poll.

        This method would also clear the errors that happened since the last poll.

        Returns:
            The errors that happened since the last poll.
        """
        pass


class NodeProvider(metaclass=ABCMeta):
    """NodeProvider defines the interface for
    interacting with cloud provider, such as AWS, GCP, Azure, etc.
>>>>>>> 671bbaed
    """

    @abstractmethod
    def get_non_terminated(self) -> Dict[CloudInstanceId, CloudInstance]:
        """Get the non-terminated cloud instances in the cluster.

        Returns:
            A dictionary of the non-terminated cloud instances in the cluster.
            The key is the cloud instance id, and the value is the cloud instance.
        """
        pass

    @abstractmethod
    def terminate(self, ids: List[CloudInstanceId], request_id: str) -> None:
        """
        Terminate the cloud instances asynchronously.

        Args:
            ids: the cloud instance ids to terminate.
            request_id: a unique id that identifies the request.
        """
        pass

    @abstractmethod
    def launch(
        self,
        shape: Dict[NodeType, int],
        request_id: str,
    ) -> None:
        """Launch the cloud instances asynchronously.

        Args:
            shape: A map from node type to number of nodes to launch.
            request_id: a unique id that identifies the update request.
        """
        pass

    @abstractmethod
    def poll_errors(self) -> List[CloudInstanceProviderError]:
        """
        Poll the errors that happened since the last poll.

        This method would also clear the errors that happened since the last poll.

        Returns:
            The errors that happened since the last poll.
        """
        pass


@dataclass(frozen=True)
class LaunchArgs:
    """
    The arguments to launch a node.
    """

    # The node type to launch.
    node_type: NodeType
    # Number of nodes to launch.
    count: int
    # A unique id that identifies the request.
    request_id: str


@dataclass(frozen=True)
class TerminateArgs:
    """
    The arguments to terminate a node.
    """

    # The cloud instance id of the node to terminate.
    cloud_instance_id: CloudInstanceId
    # A unique id that identifies the request.
    request_id: str


<<<<<<< HEAD
class NodeProviderAdapter(ICloudInstanceProvider):
=======
# TODO:
#  We will make the NodeProviderAdaptor inherits from ICloudInstanceProvider
# to make V1 providers work with the new interface.
class NodeProviderAdapter(NodeProvider):
>>>>>>> 671bbaed
    """
    Warps a NodeProviderV1 to a ICloudInstanceProvider.

    TODO(rickyx):
    The current adapter right now consists of two sets of APIs:
    - v1: the old APIs that are used by the autoscaler, where
    we forward the calls to the NodeProviderV1.
    - v2: the new APIs that are used by the autoscaler v2, this is
    defined in the ICloudInstanceProvider interface.

    We should eventually remove the v1 APIs and only use the v2 APIs.
    It's currently left as a TODO since changing the v1 APIs would
    requires a lot of changes in the cluster launcher codebase.
    """

    def __init__(
        self,
        v1_provider: NodeProviderV1,
        config_reader: IConfigReader,
        max_concurrent_types_to_launch: int = AUTOSCALER_MAX_CONCURRENT_TYPES_TO_LAUNCH,
        max_concurrent_to_terminate: int = AUTOSCALER_MAX_CONCURRENT_TERMINATING,
        sync_launch: bool = False,
        sync_terminate: bool = False,
    ) -> None:
        super().__init__()
        self._v1_provider = v1_provider
        # Executor to async launching and terminating nodes.
        self._main_executor = ThreadPoolExecutor(
            max_workers=1, thread_name_prefix="ray::NodeProviderAdapter"
        )
        self._node_launcher_executors = ThreadPoolExecutor(
            max_workers=max_concurrent_types_to_launch,
            thread_name_prefix="ray::NodeLauncherPool",
        )
        self._node_terminator_executors = ThreadPoolExecutor(
            max_workers=max_concurrent_to_terminate,
            thread_name_prefix="ray::NodeTerminatorPool",
        )
        self._config_reader = config_reader

        # Whether to sync launch and terminate.
        self._sync_launch = sync_launch
        self._sync_terminate = sync_terminate

        # Queues to retrieve new errors occur in the multi-thread executors
        # temporarily.
        self._launch_q = Queue()
        self._terminate_q = Queue()
        self._errors_q = Queue()

    def get_non_terminated(self) -> Dict[CloudInstanceId, CloudInstance]:
        # Get the current state of the node provider.
        nodes = {}

        cloud_instance_ids = self._v1_non_terminated_nodes({})
        # Filter out nodes that are not running.
        # This is efficient since the provider is expected to cache the
        # running status of the nodes.
        for cloud_instance_id in cloud_instance_ids:
            node_tags = self._v1_node_tags(cloud_instance_id)
            nodes[cloud_instance_id] = CloudInstance(
                cloud_instance_id=cloud_instance_id,
                node_type=node_tags.get(TAG_RAY_USER_NODE_TYPE, None),
                is_running=self._v1_is_running(cloud_instance_id),
                request_id=node_tags.get(TAG_RAY_LAUNCH_REQUEST, None),
            )

        return nodes

    def poll_errors(self) -> List[CloudInstanceProviderError]:
        errors = []
        while not self._errors_q.empty():
            errors.append(self._errors_q.get())
        return errors

    def launch(
        self,
        shape: Dict[NodeType, int],
        request_id: str,
    ) -> None:
        self._launch_q.put_nowait((shape, request_id))
        fut = self._main_executor.submit(self._process)
        if self._sync_launch:
            fut.result()

    def terminate(self, ids: List[CloudInstanceId], request_id: str) -> None:
        self._terminate_q.put_nowait((ids, request_id))
        fut = self._main_executor.submit(self._process)
        if self._sync_terminate:
            fut.result()

    ###########################################
    # Private APIs
    ###########################################

    def _process(self) -> None:
        """
        Process the launch and terminate requests in the queue.
        """
        if not self._v1_safe_to_scale():
            return
        futs_to_launch_args = self._process_launch()
        futs_to_terminate_args = self._process_terminate()

        # Wait for launch and terminate to finish.
        for fut in as_completed(futs_to_launch_args.keys()):
            self._wait_for_future(fut, arg=futs_to_launch_args[fut])

        for fut in as_completed(futs_to_terminate_args.keys()):
            self._wait_for_future(fut, arg=futs_to_terminate_args[fut])

        self._post_process(
            futs_to_launch_args.values(), futs_to_terminate_args.values()
        )

    def _wait_for_future(
        self, fut: Future, arg: Union[LaunchArgs, TerminateArgs]
    ) -> None:
        """
        Wait for the future to finish and handle the errors.
        """
        try:
            fut.result()
        except (TerminateNodeError, LaunchNodeError) as e:
            self._errors_q.put(e)
        except Exception as e:
            error = self._make_error(e, arg)
            self._errors_q.put(error)

    @staticmethod
    def _make_error(
        e: Exception, arg: Union[LaunchArgs, TerminateArgs]
    ) -> CloudInstanceProviderError:
        """
        Make an error from the exception and the arguments.
        """
        if isinstance(arg, LaunchArgs):
            launch_error = LaunchNodeError(
                node_type=arg.node_type,
                count=arg.count,
                request_id=arg.request_id,
                timestamp_ns=int(time.time_ns()),
            )
            launch_error.__cause__ = e
            return launch_error
        elif isinstance(arg, TerminateArgs):
            terminate_error = TerminateNodeError(
                cloud_instance_id=arg.cloud_instance_id,
                request_id=arg.request_id,
                timestamp_ns=int(time.time_ns()),
            )
            terminate_error.__cause__ = e
            return terminate_error
        else:
            logger.error(f"Unknown arg type {arg}")
            raise e

    def _post_process(
        self, launch_args: List[LaunchArgs], terminate_args: List[TerminateArgs]
    ) -> None:
        """
        Post process the provider.
        """
        try:
            self._v1_post_process()
        except Exception as e:
            # If post process failed, we will treat all launch and terminate requests
            # as failed. While this may introduce false negatives, we will have the
            # autoscaler IM to reconcile those (e.g. by shutting down the extra nodes
            # that were already launched but thought to be failed, or by terminating
            # a node that was already terminated, which is fine).
            for arg in launch_args:
                self._errors_q.put(self._make_error(e, arg))
            for arg in terminate_args:
                self._errors_q.put(self._make_error(e, arg))

    def _process_launch(self) -> Dict[Future, LaunchArgs]:
        """
        Process the launch requests in the launch queue.
        """
        futs_to_launch_args = {}
        config = self._config_reader.get_autoscaling_config()
        while not self._launch_q.empty():
            to_launch_shape, request_id = self._launch_q.get()
            # Submit to the launch pool.
            for node_type, count in to_launch_shape.items():
                futs_to_launch_args[
                    self._node_launcher_executors.submit(
                        self._launch_nodes_by_type,
                        node_type,
                        count,
                        request_id,
                        config,
                    )
                ] = LaunchArgs(node_type, count, request_id)

        return futs_to_launch_args

    def _process_terminate(self) -> Dict[Future, TerminateArgs]:
        """
        Process the terminate requests in the terminate queue.
        """
        futs_to_terminate_args = {}
        while not self._terminate_q.empty():
            to_terminate_ids, request_id = self._terminate_q.get()
            # Submit to the terminate pool.
            for cloud_instance_id in to_terminate_ids:
                futs_to_terminate_args[
                    self._node_terminator_executors.submit(
                        self._v1_terminate_node,
                        cloud_instance_id,
                    )
                ] = TerminateArgs(cloud_instance_id, request_id)

        return futs_to_terminate_args

    def _launch_nodes_by_type(
        self,
        node_type: NodeType,
        count: int,
        request_id: str,
        config: AutoscalingConfig,
    ) -> None:
        # Check node type is valid.
        if node_type not in config.get_node_type_configs():
            raise ValueError(f"Invalid node type {node_type}")

        launch_config = config.get_cloud_node_config(node_type)
        resources = config.get_node_resources(node_type)
        labels = config.get_node_labels(node_type)

        # This is to be compatible with the v1 node launcher.
        # See more in https://github.com/ray-project/ray/blob/6f5a189bc463e52c51a70f8aea41fb2950b443e8/python/ray/autoscaler/_private/node_launcher.py#L78-L85 # noqa
        launch_hash = hash_launch_conf(launch_config, config.get_config("auth", {}))
        node_tags = {
            TAG_RAY_NODE_NAME: "ray-{}-worker".format(
                config.get_config("cluster_name", "")
            ),
            TAG_RAY_NODE_KIND: NODE_KIND_WORKER,
            TAG_RAY_NODE_STATUS: STATUS_UNINITIALIZED,
            TAG_RAY_LAUNCH_CONFIG: launch_hash,
            TAG_RAY_LAUNCH_REQUEST: request_id,
            TAG_RAY_USER_NODE_TYPE: node_type,
        }

        self._v1_provider.create_node_with_resources_and_labels(
            launch_config, node_tags, count, resources, labels
        )

    ###########################################
    # V1 Legacy APIs
    ###########################################
    """
    Below are the necessary legacy APIs from the V1 node provider.
    These are needed as of now to provide the needed features
    for V2 node provider.
    The goal is to eventually remove these APIs and only use the
    V2 APIs by modifying the individual node provider to inherit
    from ICloudInstanceProvider.
    """

    def _v1_terminate_node(self, node_id: CloudInstanceId) -> Optional[Dict[str, Any]]:
        return self._v1_provider.terminate_node(node_id)

    def _v1_non_terminated_nodes(
        self, tag_filters: Dict[str, str]
    ) -> List[CloudInstanceId]:
        return self._v1_provider.non_terminated_nodes(tag_filters)

    def _v1_is_running(self, node_id: CloudInstanceId) -> bool:
        return self._v1_provider.is_running(node_id)

    def _v1_post_process(self) -> None:
        self._v1_provider.post_process()

    def _v1_node_tags(self, node_id: CloudInstanceId) -> Dict[str, str]:
        return self._v1_provider.node_tags(node_id)

    def _v1_safe_to_scale(self) -> bool:
        return self._v1_provider.safe_to_scale()<|MERGE_RESOLUTION|>--- conflicted
+++ resolved
@@ -1,6 +1,5 @@
 import copy
 import logging
-<<<<<<< HEAD
 import math
 import time
 from abc import ABC, abstractmethod
@@ -9,11 +8,6 @@
 from dataclasses import dataclass, field
 from queue import Queue
 from typing import Any, Dict, List, Optional, Tuple, Union
-=======
-from abc import ABC, ABCMeta, abstractmethod
-from dataclasses import dataclass
-from typing import Dict, List, Optional, Set
->>>>>>> 671bbaed
 
 from ray.autoscaler._private.constants import (
     AUTOSCALER_MAX_CONCURRENT_TERMINATING,
@@ -22,7 +16,6 @@
 from ray.autoscaler._private.node_launcher import BaseNodeLauncher
 from ray.autoscaler._private.util import hash_launch_conf
 from ray.autoscaler.node_provider import NodeProvider as NodeProviderV1
-<<<<<<< HEAD
 from ray.autoscaler.tags import (
     NODE_KIND_WORKER,
     STATUS_UNINITIALIZED,
@@ -35,12 +28,6 @@
 )
 from ray.autoscaler.v2.schema import NodeType
 from ray.autoscaler.v2.instance_manager.config import AutoscalingConfig, IConfigReader
-=======
-from ray.autoscaler.tags import TAG_RAY_USER_NODE_TYPE
-from ray.autoscaler.v2.instance_manager.config import AutoscalingConfig
-from ray.autoscaler.v2.schema import NodeType
-from ray.core.generated.instance_manager_pb2 import Instance
->>>>>>> 671bbaed
 
 logger = logging.getLogger(__name__)
 
@@ -53,18 +40,6 @@
 #     be assigned the same id later.
 CloudInstanceId = str
 
-<<<<<<< HEAD
-=======
-# Type Alias. This is a **unique identifier** for a cloud instance in the cluster.
-# The provider should guarantee that this id is unique across the cluster,
-# such that:
-#   - When a cloud instance is created and running, no other cloud instance in the
-#     cluster has the same id.
-#   - When a cloud instance is terminated, no other cloud instance in the cluster will
-#     be assigned the same id later.
-CloudInstanceId = str
-
->>>>>>> 671bbaed
 
 @dataclass
 class CloudInstance:
@@ -83,18 +58,12 @@
     is_running: bool
 
 
-<<<<<<< HEAD
 class CloudInstanceProviderError(Exception):
-=======
-@dataclass
-class CloudInstanceProviderError:
->>>>>>> 671bbaed
     """
     An base error class that represents an error that happened in the cloud instance
     provider.
     """
 
-<<<<<<< HEAD
     # The timestamp of the error occurred in nanoseconds.
     timestamp_ns: int
 
@@ -103,17 +72,6 @@
         self.timestamp_ns = timestamp_ns
 
 
-=======
-    # The exception that caused the error.
-    exception: Optional[Exception]
-    # The details of the error.
-    details: Optional[str]
-    # The timestamp of the error occurred in nanoseconds.
-    timestamp_ns: int
-
-
-@dataclass
->>>>>>> 671bbaed
 class LaunchNodeError(CloudInstanceProviderError):
     # The node type that failed to launch.
     node_type: NodeType
@@ -122,7 +80,6 @@
     # A unique id that identifies from which update request the error originates.
     request_id: str
 
-<<<<<<< HEAD
     def __init__(
         self,
         node_type: NodeType,
@@ -162,16 +119,6 @@
     def __repr__(self) -> str:
         return f"TerminateNodeError(cloud_instance_id={self.cloud_instance_id}, request_id={self.request_id}): {self.__cause__}"
 
-=======
-
-@dataclass
-class TerminateNodeError(CloudInstanceProviderError):
-    # The cloud instance id of the node that failed to terminate.
-    cloud_instance_id: CloudInstanceId
-    # From which update request the error originates.
-    request_id: str
-
->>>>>>> 671bbaed
 
 class ICloudInstanceProvider(ABC):
     """
@@ -234,62 +181,6 @@
             # Process the state of the provider.
             ...
         ```
-<<<<<<< HEAD
-=======
-    """
-
-    @abstractmethod
-    def get_non_terminated(self) -> Dict[CloudInstanceId, CloudInstance]:
-        """Get the non-terminated cloud instances in the cluster.
-
-        Returns:
-            A dictionary of the non-terminated cloud instances in the cluster.
-            The key is the cloud instance id, and the value is the cloud instance.
-        """
-        pass
-
-    @abstractmethod
-    def terminate(self, ids: List[CloudInstanceId], request_id: str) -> None:
-        """
-        Terminate the cloud instances asynchronously.
-
-        Args:
-            ids: the cloud instance ids to terminate.
-            request_id: a unique id that identifies the request.
-        """
-        pass
-
-    @abstractmethod
-    def launch(
-        self,
-        shape: Dict[NodeType, int],
-        request_id: str,
-    ) -> None:
-        """Launch the cloud instances asynchronously.
-
-        Args:
-            shape: A map from node type to number of nodes to launch.
-            request_id: a unique id that identifies the update request.
-        """
-        pass
-
-    @abstractmethod
-    def poll_errors(self) -> List[CloudInstanceProviderError]:
-        """
-        Poll the errors that happened since the last poll.
-
-        This method would also clear the errors that happened since the last poll.
-
-        Returns:
-            The errors that happened since the last poll.
-        """
-        pass
-
-
-class NodeProvider(metaclass=ABCMeta):
-    """NodeProvider defines the interface for
-    interacting with cloud provider, such as AWS, GCP, Azure, etc.
->>>>>>> 671bbaed
     """
 
     @abstractmethod
@@ -366,14 +257,7 @@
     request_id: str
 
 
-<<<<<<< HEAD
 class NodeProviderAdapter(ICloudInstanceProvider):
-=======
-# TODO:
-#  We will make the NodeProviderAdaptor inherits from ICloudInstanceProvider
-# to make V1 providers work with the new interface.
-class NodeProviderAdapter(NodeProvider):
->>>>>>> 671bbaed
     """
     Warps a NodeProviderV1 to a ICloudInstanceProvider.
 
@@ -446,7 +330,7 @@
     def poll_errors(self) -> List[CloudInstanceProviderError]:
         errors = []
         while not self._errors_q.empty():
-            errors.append(self._errors_q.get())
+            errors.append(self._errors_q.get_nowait())
         return errors
 
     def launch(
