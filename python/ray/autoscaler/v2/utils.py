--- conflicted
+++ resolved
@@ -511,21 +511,15 @@
         return pending_nodes
 
 
-<<<<<<< HEAD
-=======
 cached_is_autoscaler_v2 = None
 
 
->>>>>>> f34f087e
 def is_autoscaler_v2() -> bool:
     """
     Check if the autoscaler is v2 from reading GCS internal KV.
 
-<<<<<<< HEAD
-=======
     If the method is called multiple times, the result will be cached in the module.
 
->>>>>>> f34f087e
     Returns:
         is_v2: True if the autoscaler is v2, False otherwise.
 
@@ -535,31 +529,20 @@
 
     # See src/ray/common/constants.h for the definition of this key.
 
-<<<<<<< HEAD
-=======
     global cached_is_autoscaler_v2
     if cached_is_autoscaler_v2 is not None:
         return cached_is_autoscaler_v2
 
->>>>>>> f34f087e
     if not _internal_kv_initialized():
         raise Exception(
             "GCS address could not be resolved (e.g. ray.init() not called)"
         )
 
-<<<<<<< HEAD
-    return (
-=======
     cached_is_autoscaler_v2 = (
->>>>>>> f34f087e
         _internal_kv_get(
             AUTOSCALER_V2_ENABLED_KEY.encode(), namespace=AUTOSCALER_NAMESPACE.encode()
         )
         == b"1"
-<<<<<<< HEAD
     )
-=======
-    )
-
-    return cached_is_autoscaler_v2
->>>>>>> f34f087e
+
+    return cached_is_autoscaler_v2