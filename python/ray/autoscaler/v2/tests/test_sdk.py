import os
import sys
import time

# coding: utf-8
from dataclasses import dataclass
from typing import Callable, List, Optional, Tuple

import pytest

import ray
import ray._private.ray_constants as ray_constants
from ray._private.test_utils import wait_for_condition
<<<<<<< HEAD
from ray.autoscaler.v2.schema import (
    ClusterStatus,
    LaunchRequest,
    NodeInfo,
    ResourceRequestByCount,
)
from ray.autoscaler.v2.sdk import get_cluster_status, request_cluster_resources
from ray.autoscaler.v2.tests.util import (
    get_available_resources,
    get_cluster_resource_state,
    get_total_resources,
    report_autoscaling_state,
)
from ray.core.generated import autoscaler_pb2, autoscaler_pb2_grpc
=======
from ray.autoscaler.v2.sdk import get_cluster_status, request_cluster_resources
from ray.autoscaler.v2.tests.util import get_cluster_resource_state
from ray.core.generated import autoscaler_pb2_grpc
>>>>>>> f34f087e
from ray.core.generated.autoscaler_pb2 import ClusterResourceState, NodeStatus
from ray.util.state.api import list_nodes


def _autoscaler_state_service_stub():
    """Get the grpc stub for the autoscaler state service"""
    gcs_address = ray.get_runtime_context().gcs_address
    gcs_channel = ray._private.utils.init_grpc_channel(
        gcs_address, ray_constants.GLOBAL_GRPC_OPTIONS
    )
    return autoscaler_pb2_grpc.AutoscalerStateServiceStub(gcs_channel)


def get_node_ids() -> Tuple[str, List[str]]:
    """Get the node ids of the head node and a worker node"""
    head_node_id = None
    nodes = list_nodes()
    worker_node_ids = []
    for node in nodes:
        if node.is_head_node:
            head_node_id = node.node_id
        else:
            worker_node_ids += [node.node_id]
    return head_node_id, worker_node_ids


def assert_cluster_resource_constraints(
    state: ClusterResourceState, expected: List[dict]
):
    """
    Assert a GetClusterResourceStateReply has cluster_resource_constraints that
    matches with the expected resources.
    """
    # We only have 1 constraint for now.
    assert len(state.cluster_resource_constraints) == 1

    min_bundles = state.cluster_resource_constraints[0].min_bundles
    assert len(min_bundles) == len(expected)

    # Sort all the bundles by bundle's resource names
    min_bundles = sorted(
        min_bundles, key=lambda bundle: "".join(bundle.resources_bundle.keys())
    )
    expected = sorted(expected, key=lambda bundle: "".join(bundle.keys()))

    for actual_bundle, expected_bundle in zip(min_bundles, expected):
        assert dict(actual_bundle.resources_bundle) == expected_bundle


@dataclass
class ExpectedNodeState:
    node_id: str
    node_status: NodeStatus
    idle_time_check_cb: Optional[Callable] = None
    labels: Optional[dict] = None


def assert_node_states(
    state: ClusterResourceState, expected_nodes: List[ExpectedNodeState]
):
    """
    Assert a GetClusterResourceStateReply has node states that
    matches with the expected nodes.
    """
    assert len(state.node_states) == len(expected_nodes)

    # Sort all the nodes by node's node_id
    node_states = sorted(state.node_states, key=lambda node: node.node_id)
    expected_nodes = sorted(expected_nodes, key=lambda node: node.node_id)

    for actual_node, expected_node in zip(node_states, expected_nodes):
        assert actual_node.status == expected_node.node_status
        if expected_node.idle_time_check_cb:
            assert expected_node.idle_time_check_cb(actual_node.idle_duration_ms)

        if expected_node.labels:
            assert sorted(actual_node.dynamic_labels) == sorted(expected_node.labels)


@dataclass
class ExpectedNodeInfo:
    node_id: Optional[str] = None
    node_status: Optional[str] = None
    idle_time_check_cb: Optional[Callable] = None
    instance_id: Optional[str] = None
    ray_node_type_name: Optional[str] = None
    instance_type_name: Optional[str] = None
    ip_address: Optional[str] = None
    details: Optional[str] = None

    # Check those resources are included in the actual node info.
    total_resources: Optional[dict] = None
    available_resources: Optional[dict] = None


def assert_nodes(actual_nodes: List[NodeInfo], expected_nodes: List[ExpectedNodeInfo]):

    assert len(actual_nodes) == len(expected_nodes)
    # Sort the nodes by id.
    actual_nodes = sorted(actual_nodes, key=lambda node: node.node_id)
    expected_nodes = sorted(expected_nodes, key=lambda node: node.node_id)

    for actual_node, expected_node in zip(actual_nodes, expected_nodes):
        if expected_node.node_id is not None:
            assert actual_node.node_id == expected_node.node_id
        if expected_node.node_status is not None:
            assert actual_node.node_status == expected_node.node_status
        if expected_node.instance_id is not None:
            assert actual_node.instance_id == expected_node.instance_id
        if expected_node.ray_node_type_name is not None:
            assert actual_node.ray_node_type_name == expected_node.ray_node_type_name
        if expected_node.instance_type_name is not None:
            assert actual_node.instance_type_name == expected_node.instance_type_name
        if expected_node.ip_address is not None:
            assert actual_node.ip_address == expected_node.ip_address
        if expected_node.details is not None:
            assert expected_node.details in actual_node.details

        if expected_node.idle_time_check_cb:
            assert expected_node.idle_time_check_cb(
                actual_node.resource_usage.idle_time_ms
            )

        if expected_node.total_resources:
            for resource_name, total in expected_node.total_resources.items():
                assert (
                    total
                    == get_total_resources(actual_node.resource_usage.usage)[
                        resource_name
                    ]
                )

        if expected_node.available_resources:
            for resource_name, available in expected_node.available_resources.items():
                assert (
                    available
                    == get_available_resources(actual_node.resource_usage.usage)[
                        resource_name
                    ]
                )


def assert_launches(
    cluster_status: ClusterStatus,
    expected_pending_launches: List[LaunchRequest],
    expected_failed_launches: List[LaunchRequest],
):
    def assert_launches(actuals, expects):
        for actual, expect in zip(actuals, expects):
            assert actual.instance_type_name == expect.instance_type_name
            assert actual.ray_node_type_name == expect.ray_node_type_name
            assert actual.count == expect.count
            assert actual.state == expect.state
            assert actual.request_ts_s == expect.request_ts_s

    assert len(cluster_status.pending_launches) == len(expected_pending_launches)
    assert len(cluster_status.failed_launches) == len(expected_failed_launches)

    actual_pending = sorted(
        cluster_status.pending_launches, key=lambda launch: launch.ray_node_type_name
    )
    expected_pending = sorted(
        expected_pending_launches, key=lambda launch: launch.ray_node_type_name
    )

    assert_launches(actual_pending, expected_pending)

    actual_failed = sorted(
        cluster_status.failed_launches, key=lambda launch: launch.ray_node_type_name
    )
    expected_failed = sorted(
        expected_failed_launches, key=lambda launch: launch.ray_node_type_name
    )

    assert_launches(actual_failed, expected_failed)


@dataclass
class GangResourceRequest:
    # Resource bundles.
    bundles: List[dict]
    # List of detail information about the request
    details: List[str]


def assert_gang_requests(
    state: ClusterResourceState, expected: List[GangResourceRequest]
):
    """
    Assert a GetClusterResourceStateReply has gang requests that
    matches with the expected requests.
    """
    assert len(state.pending_gang_resource_requests) == len(expected)

    # Sort all the requests by request's details
    requests = sorted(
        state.pending_gang_resource_requests, key=lambda request: request.details
    )
    expected = sorted(expected, key=lambda request: "".join(request.details))

    for actual_request, expected_request in zip(requests, expected):
        # Assert the detail contains the expected details
        for detail_str in expected_request.details:
            assert detail_str in actual_request.details


def test_request_cluster_resources_basic(shutdown_only):
    ray.init(num_cpus=1)
    stub = _autoscaler_state_service_stub()

    # Request one
    request_cluster_resources([{"CPU": 1}])

    def verify():
        state = get_cluster_resource_state(stub)
        assert_cluster_resource_constraints(state, [{"CPU": 1}])
        return True

    wait_for_condition(verify)

    # Request another overrides the previous request
    request_cluster_resources([{"CPU": 2, "GPU": 1}, {"CPU": 1}])

    def verify():
        state = get_cluster_resource_state(stub)
        assert_cluster_resource_constraints(state, [{"CPU": 2, "GPU": 1}, {"CPU": 1}])
        return True

    wait_for_condition(verify)


def test_node_info_basic(shutdown_only, monkeypatch):
    with monkeypatch.context() as m:
        m.setenv("RAY_CLOUD_INSTANCE_ID", "instance-id")
        m.setenv("RAY_NODE_TYPE_NAME", "node-type-name")
        m.setenv("RAY_CLOUD_INSTANCE_TYPE_NAME", "instance-type-name")

        ctx = ray.init(num_cpus=1)
        ip = ctx.address_info["node_ip_address"]

        stub = _autoscaler_state_service_stub()

        def verify():
            state = get_cluster_resource_state(stub)

            assert len(state.node_states) == 1
            node = state.node_states[0]

            assert node.instance_id == "instance-id"
            assert node.ray_node_type_name == "node-type-name"
            assert node.node_ip_address == ip
            assert node.instance_type_name == "instance-type-name"

            assert (
                state.cluster_session_name
                == ray._private.worker.global_worker.node.session_name
            )
            return True

        wait_for_condition(verify)


def test_pg_pending_gang_requests_basic(ray_start_cluster):
    ray.init(num_cpus=1)

    # Create a pg that's pending.
    pg = ray.util.placement_group([{"CPU": 1}] * 3, strategy="STRICT_SPREAD")
    try:
        ray.get(pg.ready(), timeout=2)
    except TimeoutError:
        pass

    pg_id = pg.id.hex()

    stub = _autoscaler_state_service_stub()

    def verify():
        state = get_cluster_resource_state(stub)
        assert_gang_requests(
            state,
            [
                GangResourceRequest(
                    [{"CPU": 1}] * 3, details=[pg_id, "STRICT_SPREAD", "PENDING"]
                )
            ],
        )
        return True

    wait_for_condition(verify)


def test_pg_usage_labels(shutdown_only):

    ray.init(num_cpus=1)

    # Create a pg
    pg = ray.util.placement_group([{"CPU": 1}])
    ray.get(pg.ready())

    # Check the labels
    stub = _autoscaler_state_service_stub()
    head_node_id, _ = get_node_ids()

    pg_id = pg.id.hex()

    def verify():
        state = get_cluster_resource_state(stub)
        assert_node_states(
            state,
            [
                ExpectedNodeState(
                    head_node_id, NodeStatus.RUNNING, labels={f"_PG_{pg_id}": ""}
                ),
            ],
        )
        return True

    wait_for_condition(verify)


def test_node_state_lifecycle_basic(ray_start_cluster):
    start_s = time.perf_counter()
    cluster = ray_start_cluster
    cluster.add_node(num_cpus=0)
    ray.init(address=cluster.address)

    node = cluster.add_node(num_cpus=1)

    stub = _autoscaler_state_service_stub()

    # We don't have node id from `add_node` unfortunately.
    def nodes_up():
        nodes = list_nodes()
        assert len(nodes) == 2
        return True

    wait_for_condition(nodes_up)

    head_node_id, worker_node_ids = get_node_ids()
    node_id = worker_node_ids[0]

    def verify_cluster_idle():
        state = get_cluster_resource_state(stub)
        assert_node_states(
            state,
            [
                ExpectedNodeState(
                    node_id, NodeStatus.IDLE, lambda idle_ms: idle_ms > 0
                ),
                ExpectedNodeState(
                    head_node_id, NodeStatus.IDLE, lambda idle_ms: idle_ms > 0
                ),
            ],
        )

        return True

    wait_for_condition(verify_cluster_idle)

    # Schedule a task running
    @ray.remote(num_cpus=0.1)
    def f():
        while True:
            pass

    t = f.remote()

    def verify_cluster_busy():
        state = get_cluster_resource_state(stub)
        assert_node_states(
            state,
            [
                ExpectedNodeState(
                    node_id, NodeStatus.RUNNING, lambda idle_ms: idle_ms == 0
                ),
                ExpectedNodeState(
                    head_node_id, NodeStatus.IDLE, lambda idle_ms: idle_ms > 0
                ),
            ],
        )
        return True

    wait_for_condition(verify_cluster_busy)

    # Kill the task
    ray.cancel(t, force=True)

    wait_for_condition(verify_cluster_idle)

    # Kill the node.
    cluster.remove_node(node)

    # Sleep for a bit so head node should be idle longer than this.
    time.sleep(3)

    def verify_cluster_no_node():
        state = get_cluster_resource_state(stub)
        now_s = time.perf_counter()
        test_dur_ms = (now_s - start_s) * 1000
        assert_node_states(
            state,
            [
                ExpectedNodeState(node_id, NodeStatus.DEAD),
                ExpectedNodeState(
                    head_node_id,
                    NodeStatus.IDLE,
                    lambda idle_ms: idle_ms > 3 * 1000 and idle_ms < test_dur_ms,
                ),
            ],
        )
        return True

    wait_for_condition(verify_cluster_no_node)


def test_get_cluster_status_resources(ray_start_cluster):
    cluster = ray_start_cluster
    # Head node
    cluster.add_node(num_cpus=1, _system_config={"enable_autoscaler_v2": True})
    ray.init(address=cluster.address)

    # Worker node
    cluster.add_node(num_cpus=2)

    @ray.remote(num_cpus=1)
    class Actor:
        def loop(self):
            while True:
                pass

    # Schedule tasks to use all resources.
    @ray.remote(num_cpus=1)
    def loop():
        while True:
            pass

    [loop.remote() for _ in range(2)]
    actor = Actor.remote()
    actor.loop.remote()

    def verify_cpu_resources_all_used():
        cluster_status = get_cluster_status()
        total_cluster_resources = get_total_resources(
            cluster_status.cluster_resource_usage
        )
        assert total_cluster_resources["CPU"] == 3.0

        available_cluster_resources = get_available_resources(
            cluster_status.cluster_resource_usage
        )
        assert available_cluster_resources["CPU"] == 0.0
        return True

    wait_for_condition(verify_cpu_resources_all_used)

    # Schedule more tasks should show up as task demands
    [loop.remote() for _ in range(2)]

    def verify_task_demands():
        resource_demands = get_cluster_status().resource_demands
        assert len(resource_demands.ray_task_actor_demand) == 1
        assert resource_demands.ray_task_actor_demand[0].bundles_by_count == [
            ResourceRequestByCount(
                bundle={"CPU": 1.0},
                count=2,
            )
        ]
        return True

    wait_for_condition(verify_task_demands)

    # Request resources through SDK
    request_cluster_resources(to_request=[{"GPU": 1, "CPU": 2}])

    def verify_cluster_constraint_demand():
        resource_demands = get_cluster_status().resource_demands
        assert len(resource_demands.cluster_constraint_demand) == 1
        assert resource_demands.cluster_constraint_demand[0].bundles_by_count == [
            ResourceRequestByCount(
                bundle={"GPU": 1.0, "CPU": 2.0},
                count=1,
            )
        ]
        return True

    wait_for_condition(verify_cluster_constraint_demand)

    # Try to schedule some PGs
    pg1 = ray.util.placement_group([{"CPU": 1}] * 3)

    def verify_pg_demands():
        resource_demands = get_cluster_status().resource_demands
        assert len(resource_demands.placement_group_demand) == 1
        assert resource_demands.placement_group_demand[0].bundles_by_count == [
            ResourceRequestByCount(
                bundle={"CPU": 1.0},
                count=3,
            )
        ]
        assert resource_demands.placement_group_demand[0].pg_id == pg1.id.hex()
        assert resource_demands.placement_group_demand[0].strategy == "PACK"
        assert resource_demands.placement_group_demand[0].state == "PENDING"
        return True

    wait_for_condition(verify_pg_demands)


def test_get_cluster_status(ray_start_cluster):
    # This test is to make sure the grpc stub is working.
    # TODO(rickyx): Add e2e tests for the autoscaler state service in a separate PR
    # to validate the data content.

    cluster = ray_start_cluster
    # Head node
    cluster.add_node(num_cpus=1, _system_config={"enable_autoscaler_v2": True})
    ray.init(address=cluster.address)
    # Worker node
    cluster.add_node(num_cpus=2)

<<<<<<< HEAD
    head_node_id, worker_node_ids = get_node_ids()

    def verify_nodes():
        cluster_status = get_cluster_status()
        assert_nodes(
            cluster_status.healthy_nodes,
            [
                ExpectedNodeInfo(
                    worker_node_ids[0],
                    "IDLE",
                    lambda idle_ms: idle_ms > 0,
                    total_resources={"CPU": 2.0},
                    available_resources={"CPU": 2.0},
                ),
                ExpectedNodeInfo(
                    head_node_id,
                    "IDLE",
                    lambda idle_ms: idle_ms > 0,
                    total_resources={"CPU": 1.0},
                    available_resources={"CPU": 1.0},
                ),
            ],
        )
=======
    def verify():
        cluster = get_cluster_status()
        assert len(cluster.healthy_nodes) == 1
>>>>>>> f34f087e
        return True

    wait_for_condition(verify_nodes)

    # Schedule a task running
    @ray.remote(num_cpus=2)
    def f():
        while True:
            pass

    f.remote()

    def verify_nodes_busy():
        cluster_status = get_cluster_status()
        assert_nodes(
            cluster_status.healthy_nodes,
            [
                ExpectedNodeInfo(
                    worker_node_ids[0],
                    "RUNNING",
                    lambda idle_ms: idle_ms == 0,
                    total_resources={"CPU": 2.0},
                    available_resources={"CPU": 0.0},
                ),
                ExpectedNodeInfo(head_node_id, "IDLE", lambda idle_ms: idle_ms > 0),
            ],
        )
        return True

    wait_for_condition(verify_nodes_busy)

    stub = _autoscaler_state_service_stub()
    state = autoscaler_pb2.AutoscalingState(
        last_seen_cluster_resource_state_version=0,
        autoscaler_state_version=1,
        pending_instance_requests=[
            autoscaler_pb2.PendingInstanceRequest(
                instance_type_name="m5.large",
                ray_node_type_name="worker",
                count=2,
                request_ts=1000,
            )
        ],
        failed_instance_requests=[
            autoscaler_pb2.FailedInstanceRequest(
                instance_type_name="m5.large",
                ray_node_type_name="worker",
                count=2,
                start_ts=1000,
                failed_ts=2000,
                reason="insufficient quota",
            )
        ],
        pending_instances=[
            autoscaler_pb2.PendingInstance(
                instance_id="instance-id",
                instance_type_name="m5.large",
                ray_node_type_name="worker",
                ip_address="10.10.10.10",
                details="launching",
            )
        ],
    )
    report_autoscaling_state(stub, autoscaling_state=state)

    def verify_autoscaler_state():
        # TODO(rickyx): Add infeasible asserts.

        cluster_status = get_cluster_status()
        assert len(cluster_status.pending_launches) == 1
        assert_launches(
            cluster_status,
            expected_pending_launches=[
                LaunchRequest(
                    instance_type_name="m5.large",
                    ray_node_type_name="worker",
                    count=2,
                    state=LaunchRequest.Status.PENDING,
                    request_ts_s=1000,
                )
            ],
            expected_failed_launches=[
                LaunchRequest(
                    instance_type_name="m5.large",
                    ray_node_type_name="worker",
                    count=2,
                    state=LaunchRequest.Status.FAILED,
                    request_ts_s=1000,
                    failed_ts_s=2000,
                    details="insufficient quota",
                )
            ],
        )

        assert_nodes(
            cluster_status.pending_nodes,
            [
                ExpectedNodeInfo(
                    instance_id="instance-id",
                    ray_node_type_name="worker",
                    details="launching",
                    ip_address="10.10.10.10",
                )
            ],
        )
        return True

    wait_for_condition(verify_autoscaler_state)


if __name__ == "__main__":
    if os.environ.get("PARALLEL_CI"):
        sys.exit(pytest.main(["-n", "auto", "--boxed", "-vs", __file__]))
    else:
        sys.exit(pytest.main(["-sv", __file__]))<|MERGE_RESOLUTION|>--- conflicted
+++ resolved
@@ -11,7 +11,6 @@
 import ray
 import ray._private.ray_constants as ray_constants
 from ray._private.test_utils import wait_for_condition
-<<<<<<< HEAD
 from ray.autoscaler.v2.schema import (
     ClusterStatus,
     LaunchRequest,
@@ -26,11 +25,6 @@
     report_autoscaling_state,
 )
 from ray.core.generated import autoscaler_pb2, autoscaler_pb2_grpc
-=======
-from ray.autoscaler.v2.sdk import get_cluster_status, request_cluster_resources
-from ray.autoscaler.v2.tests.util import get_cluster_resource_state
-from ray.core.generated import autoscaler_pb2_grpc
->>>>>>> f34f087e
 from ray.core.generated.autoscaler_pb2 import ClusterResourceState, NodeStatus
 from ray.util.state.api import list_nodes
 
@@ -550,7 +544,6 @@
     # Worker node
     cluster.add_node(num_cpus=2)
 
-<<<<<<< HEAD
     head_node_id, worker_node_ids = get_node_ids()
 
     def verify_nodes():
@@ -574,11 +567,6 @@
                 ),
             ],
         )
-=======
-    def verify():
-        cluster = get_cluster_status()
-        assert len(cluster.healthy_nodes) == 1
->>>>>>> f34f087e
         return True
 
     wait_for_condition(verify_nodes)
