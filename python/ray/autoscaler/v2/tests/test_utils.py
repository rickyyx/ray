--- conflicted
+++ resolved
@@ -37,15 +37,12 @@
     ],
 )
 def test_is_autoscaler_v2_enabled(shutdown_only, monkeypatch, env_val, enabled):
-<<<<<<< HEAD
-=======
     def reset_autoscaler_v2_enabled_cache():
         import ray.autoscaler.v2.utils as u
 
         u.cached_is_autoscaler_v2 = None
 
     reset_autoscaler_v2_enabled_cache()
->>>>>>> f34f087e
     with monkeypatch.context() as m:
         m.setenv("RAY_enable_autoscaler_v2", env_val)
         ray.init()
