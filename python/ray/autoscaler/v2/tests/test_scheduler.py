import os
import sys

# coding: utf-8
from typing import Dict, List, Optional

import pytest

import ray.autoscaler.v2.scheduler
from ray.autoscaler.v2.scheduler import (
    NodeTypeConfig,
    ResourceDemandScheduler,
    SchedulingRequest,
    logger,
)
<<<<<<< HEAD
from ray.autoscaler.v2.utils import ResourceRequestUtil
=======
from ray.autoscaler.v2.schema import NodeType
>>>>>>> 394d3636
from ray.core.generated.autoscaler_pb2 import (
    ClusterResourceConstraint,
    GangResourceRequest,
    NodeState,
    ResourceRequest,
)
from ray.core.generated.instance_manager_pb2 import Instance

logger.setLevel("DEBUG")


ResourceMap = Dict[str, float]


def sched_request(
<<<<<<< HEAD
    cluster_config: ClusterConfig,
    resource_requests: Optional[List[ResourceRequest]] = None,
=======
    node_type_configs: Dict[NodeType, NodeTypeConfig],
    max_num_worker_nodes: Optional[int] = None,
    resource_requests: Optional[List[ResourceRequestByCount]] = None,
>>>>>>> 394d3636
    gang_resource_requests: Optional[List[GangResourceRequest]] = None,
    cluster_resource_constraints: Optional[List[ClusterResourceConstraint]] = None,
    current_nodes: Optional[List[NodeState]] = None,
    current_instances: Optional[List[Instance]] = None,
) -> SchedulingRequest:

    if resource_requests is None:
        resource_requests = []
    if gang_resource_requests is None:
        gang_resource_requests = []
    if cluster_resource_constraints is None:
        cluster_resource_constraints = []
    if current_nodes is None:
        current_nodes = []
    if current_instances is None:
        current_instances = []

    return SchedulingRequest(
        resource_requests=ResourceRequestUtil.group_by_count(resource_requests),
        gang_resource_requests=gang_resource_requests,
        cluster_resource_constraints=cluster_resource_constraints,
        current_nodes=current_nodes,
        current_instances=current_instances,
        node_type_configs=node_type_configs,
        max_num_worker_nodes=max_num_worker_nodes,
    )


def test_min_worker_nodes():
    scheduler = ResourceDemandScheduler()
    node_type_configs = {
        "type_1": NodeTypeConfig(
            name="type_1",
            resources={"CPU": 1},
            min_worker_nodes=1,
            max_worker_nodes=10,
        ),
        "type_2": NodeTypeConfig(
            name="type_2",
            resources={"CPU": 1},
            min_worker_nodes=0,
            max_worker_nodes=10,
        ),
        "type_3": NodeTypeConfig(
            name="type_3",
            resources={"CPU": 1},
            min_worker_nodes=2,
            max_worker_nodes=10,
        ),
    }
    # With empty cluster
    request = sched_request(
        node_type_configs=node_type_configs,
    )

    reply = scheduler.schedule(request)

    target_cluster_shape = {"type_1": 1, "type_3": 2}
    assert sorted(reply.target_cluster_shape) == sorted(target_cluster_shape)

    # With existing ray nodes
    request = sched_request(
        node_type_configs=node_type_configs,
        current_nodes=[
            NodeState(ray_node_type_name="type_1"),
            NodeState(ray_node_type_name="type_1"),
        ],
    )

    reply = scheduler.schedule(request)
    target_cluster_shape = {"type_1": 2, "type_3": 2}
    assert sorted(reply.target_cluster_shape) == sorted(target_cluster_shape)

    # With existing instances pending.
    request = sched_request(
        node_type_configs=node_type_configs,
        current_instances=[
            Instance(instance_type="type_1", status=Instance.REQUESTED),
            Instance(instance_type="type_1", status=Instance.ALLOCATED),
<<<<<<< HEAD
            Instance(
                instance_type="type_1", status=Instance.RAY_STOPPING
            ),  # should not count
            Instance(
                instance_type="type_1", status=Instance.RAY_STOPPED
            ),  # should not count
            Instance(
                instance_type="type_1", status=Instance.STOPPING
            ),  # should not count
=======
            Instance(instance_type="type_no_longer_exists", status=Instance.REQUESTED),
>>>>>>> 394d3636
        ],
    )
    target_cluster_shape = {"type_1": 2, "type_3": 2}
    reply = scheduler.schedule(request)
    assert sorted(reply.target_cluster_shape) == sorted(target_cluster_shape)


def test_single_resources():
    scheduler = ResourceDemandScheduler()
    cluster_config = ClusterConfig(
        node_type_configs={
            "type_1": NodeTypeConfig(
                name="type_1",
                resources={"CPU": 1},
                min_workers=0,
                max_workers=10,
            ),
        }
    )

    # Request 1 CPU should start a node.
    request = sched_request(
        cluster_config=cluster_config,
        resource_requests=[ResourceRequestUtil.make({"CPU": 1})],
    )
    reply = scheduler.schedule(request)
    target_cluster_shape = {"type_1": 1}
    assert sorted(reply.target_cluster_shape) == sorted(target_cluster_shape)

    # Request multiple CPUs should start multiple nodes
    request = sched_request(
        cluster_config=cluster_config,
        resource_requests=[ResourceRequestUtil.make({"CPU": 1})] * 3,
    )
    reply = scheduler.schedule(request)
    target_cluster_shape = {"type_1": 3}
    assert sorted(reply.target_cluster_shape) == sorted(target_cluster_shape)

    # Request resources with already existing nodes should not launch new nodes.
    request = sched_request(
        cluster_config=cluster_config,
        resource_requests=[ResourceRequestUtil.make({"CPU": 1})],
        current_nodes=[
            NodeState(
                ray_node_type_name="type_1",
                available_resources={"CPU": 1},
                total_resources={"CPU": 1},
            ),
        ],
    )
    reply = scheduler.schedule(request)
    target_cluster_shape = {"type_1": 1}
    assert sorted(reply.target_cluster_shape) == sorted(target_cluster_shape)

    # Request resources with already existing nodes not sufficient should launch
    # new nodes.
    request = sched_request(
        cluster_config=cluster_config,
        resource_requests=[ResourceRequestUtil.make({"CPU": 1})],
        current_nodes=[
            NodeState(
                ray_node_type_name="type_1",
                available_resources={"CPU": 0.9},
                total_resources={"CPU": 1},
            ),
        ],
    )
    reply = scheduler.schedule(request)
    target_cluster_shape = {"type_1": 2}
    assert sorted(reply.target_cluster_shape) == sorted(target_cluster_shape)

    # Request resources with already pending nodes should NOT launch new nodes
    request = sched_request(
        cluster_config=cluster_config,
        resource_requests=[ResourceRequestUtil.make({"CPU": 1})],
        current_instances=[
            Instance(
                instance_type="type_1",
                status=Instance.REQUESTED,
                total_resources={"CPU": 1},
            ),
        ],
    )
    reply = scheduler.schedule(request)
    target_cluster_shape = {"type_1": 1}
    assert sorted(reply.target_cluster_shape) == sorted(target_cluster_shape)


def test_max_worker_num_enforce():
    scheduler = ResourceDemandScheduler()
    cluster_config = ClusterConfig(
        node_type_configs={
            "type_1": NodeTypeConfig(
                name="type_1",
                resources={"CPU": 1},
                min_workers=0,
                max_workers=10,
            ),
        },
        max_num_worker_nodes=2,
    )

    # Request 10 CPUs should start at most 2 nodes.
    request = sched_request(
        cluster_config=cluster_config,
        resource_requests=[ResourceRequestUtil.make({"CPU": 1})] * 3,
        current_nodes=[
            NodeState(ray_node_type_name="type_1"),  # head node
        ],
    )
    reply = scheduler.schedule(request)
    target_cluster_shape = {"type_1": 3}
    assert sorted(reply.target_cluster_shape) == sorted(target_cluster_shape)


def test_multi_requests_fittable():
    """
    Test multiple requests can be fit into a single node.
    """
    scheduler = ResourceDemandScheduler()
    cluster_config = ClusterConfig(
        node_type_configs={
            "type_1": NodeTypeConfig(
                name="type_1",
                resources={"CPU": 1, "GPU": 1},
                min_workers=0,
                max_workers=1,
            ),
            "type_2": NodeTypeConfig(
                name="type_2",
                resources={"CPU": 3},
                min_workers=0,
                max_workers=1,
            ),
        }
    )

    request = sched_request(
        cluster_config=cluster_config,
        resource_requests=[
            ResourceRequestUtil.make({"CPU": 1}),
            ResourceRequestUtil.make({"CPU": 1}),
            ResourceRequestUtil.make({"CPU": 1}),
            ResourceRequestUtil.make({"CPU": 1, "GPU": 1}),
        ],
    )
    reply = scheduler.schedule(request)
    assert sorted(reply.target_cluster_shape) == sorted({"type_1": 1, "type_2": 1})
    assert reply.infeasible_resource_requests == []

    # Change the ordering of requests should not affect the result.
    request = sched_request(
        cluster_config=cluster_config,
        resource_requests=[
            ResourceRequestUtil.make({"CPU": 1, "GPU": 1}),
            ResourceRequestUtil.make({"CPU": 1}),
            ResourceRequestUtil.make({"CPU": 1}),
            ResourceRequestUtil.make({"CPU": 1}),
        ],
    )
    reply = scheduler.schedule(request)
    assert sorted(reply.target_cluster_shape) == sorted({"type_1": 1, "type_2": 1})
    assert reply.infeasible_resource_requests == []

    request = sched_request(
        cluster_config=cluster_config,
        resource_requests=[
            ResourceRequestUtil.make({"CPU": 2}),
            ResourceRequestUtil.make({"CPU": 1}),
            ResourceRequestUtil.make({"CPU": 0.5, "GPU": 0.5}),
            ResourceRequestUtil.make({"CPU": 0.5, "GPU": 0.5}),
        ],
    )
    reply = scheduler.schedule(request)
    assert sorted(reply.target_cluster_shape) == sorted({"type_1": 1, "type_2": 1})
    assert reply.infeasible_resource_requests == []

    # However, if we already have fragmentation. We should not be able
    # to fit more requests.
    request = sched_request(
        cluster_config=cluster_config,
        resource_requests=[
            ResourceRequestUtil.make({"CPU": 1}),
            ResourceRequestUtil.make({"CPU": 1}),
            ResourceRequestUtil.make({"CPU": 1, "GPU": 1}),
        ],
        current_nodes=[
            NodeState(
                ray_node_type_name="type_1",
                available_resources={"CPU": 0, "GPU": 1},  # fragmentation
                total_resources={"CPU": 1, "GPU": 1},
            ),
        ],
    )
    reply = scheduler.schedule(request)
    assert sorted(reply.target_cluster_shape) == sorted({"type_1": 1, "type_2": 1})
    assert len(reply.infeasible_resource_requests) == 1


def test_multi_node_types_score():
    """
    Test that when multiple node types are possible, choose the best scoring ones:
    1. The number of resources utilized.
    2. The amount of utilization.
    """
    scheduler = ResourceDemandScheduler()
    cluster_config = ClusterConfig(
        node_type_configs={
            "type_large": NodeTypeConfig(
                name="type_large",
                resources={"CPU": 10},  # Large machines
                min_workers=0,
                max_workers=1,
            ),
            "type_small": NodeTypeConfig(
                name="type_small",
                resources={"CPU": 5},
                min_workers=0,
                max_workers=1,
            ),
            "type_gpu": NodeTypeConfig(
                name="type_gpu",
                resources={"CPU": 2, "GPU": 2},
                min_workers=0,
                max_workers=1,
            ),
        }
    )

    # Request 1 CPU should just start the small machine and not the GPU machine
    # since it has more types of resources.
    request = sched_request(
        cluster_config=cluster_config,
        resource_requests=[ResourceRequestUtil.make({"CPU": 1})],
    )
    reply = scheduler.schedule(request)
    assert sorted(reply.target_cluster_shape) == sorted({"type_small": 1})

    # type_small should be preferred over type_large.
    request = sched_request(
        cluster_config=cluster_config,
        resource_requests=[ResourceRequestUtil.make({"CPU": 2})],
    )
    reply = scheduler.schedule(request)
    assert sorted(reply.target_cluster_shape) == sorted({"type_small": 1})


def test_multi_node_types_score_with_gpu(monkeypatch):
    """
    Test that when multiple node types are possible, choose the best scoring ones:
    - The GPU scoring.
    """
    scheduler = ResourceDemandScheduler()
    cluster_config = ClusterConfig(
        node_type_configs={
            "type_gpu": NodeTypeConfig(
                name="type_gpu",
                resources={"CPU": 1, "GPU": 2},
                min_workers=0,
                max_workers=1,
            ),
            "type_multi": NodeTypeConfig(
                name="type_multi",
                resources={"CPU": 2, "XXX": 2},  # Some random resource.
                min_workers=0,
                max_workers=1,
            ),
        }
    )
    request = sched_request(
        cluster_config=cluster_config,
        resource_requests=[ResourceRequestUtil.make({"CPU": 1})],
    )
    reply = scheduler.schedule(request)
    assert sorted(reply.target_cluster_shape) == sorted({"type_multi": 1})

    with monkeypatch.context() as m:
        m.setattr(ray.autoscaler.v2.scheduler, "AUTOSCALER_CONSERVE_GPU_NODES", 0)
        # type_multi should now be preferred over type_gpu.
        reply = scheduler.schedule(request)
        assert sorted(reply.target_cluster_shape) == sorted({"type_gpu": 1})


if __name__ == "__main__":
    if os.environ.get("PARALLEL_CI"):
        sys.exit(pytest.main(["-n", "auto", "--boxed", "-vs", __file__]))
    else:
        sys.exit(pytest.main(["-sv", __file__]))<|MERGE_RESOLUTION|>--- conflicted
+++ resolved
@@ -13,11 +13,8 @@
     SchedulingRequest,
     logger,
 )
-<<<<<<< HEAD
+from ray.autoscaler.v2.schema import NodeType
 from ray.autoscaler.v2.utils import ResourceRequestUtil
-=======
-from ray.autoscaler.v2.schema import NodeType
->>>>>>> 394d3636
 from ray.core.generated.autoscaler_pb2 import (
     ClusterResourceConstraint,
     GangResourceRequest,
@@ -33,14 +30,9 @@
 
 
 def sched_request(
-<<<<<<< HEAD
-    cluster_config: ClusterConfig,
-    resource_requests: Optional[List[ResourceRequest]] = None,
-=======
     node_type_configs: Dict[NodeType, NodeTypeConfig],
     max_num_worker_nodes: Optional[int] = None,
-    resource_requests: Optional[List[ResourceRequestByCount]] = None,
->>>>>>> 394d3636
+    resource_requests: Optional[List[ResourceRequest]] = None,
     gang_resource_requests: Optional[List[GangResourceRequest]] = None,
     cluster_resource_constraints: Optional[List[ClusterResourceConstraint]] = None,
     current_nodes: Optional[List[NodeState]] = None,
@@ -120,7 +112,6 @@
         current_instances=[
             Instance(instance_type="type_1", status=Instance.REQUESTED),
             Instance(instance_type="type_1", status=Instance.ALLOCATED),
-<<<<<<< HEAD
             Instance(
                 instance_type="type_1", status=Instance.RAY_STOPPING
             ),  # should not count
@@ -130,9 +121,7 @@
             Instance(
                 instance_type="type_1", status=Instance.STOPPING
             ),  # should not count
-=======
             Instance(instance_type="type_no_longer_exists", status=Instance.REQUESTED),
->>>>>>> 394d3636
         ],
     )
     target_cluster_shape = {"type_1": 2, "type_3": 2}
@@ -142,20 +131,18 @@
 
 def test_single_resources():
     scheduler = ResourceDemandScheduler()
-    cluster_config = ClusterConfig(
-        node_type_configs={
-            "type_1": NodeTypeConfig(
-                name="type_1",
-                resources={"CPU": 1},
-                min_workers=0,
-                max_workers=10,
-            ),
-        }
-    )
+    node_type_configs = {
+        "type_1": NodeTypeConfig(
+            name="type_1",
+            resources={"CPU": 1},
+            min_worker_nodes=0,
+            max_worker_nodes=10,
+        ),
+    }
 
     # Request 1 CPU should start a node.
     request = sched_request(
-        cluster_config=cluster_config,
+        node_type_configs=node_type_configs,
         resource_requests=[ResourceRequestUtil.make({"CPU": 1})],
     )
     reply = scheduler.schedule(request)
@@ -164,7 +151,7 @@
 
     # Request multiple CPUs should start multiple nodes
     request = sched_request(
-        cluster_config=cluster_config,
+        node_type_configs=node_type_configs,
         resource_requests=[ResourceRequestUtil.make({"CPU": 1})] * 3,
     )
     reply = scheduler.schedule(request)
@@ -173,7 +160,7 @@
 
     # Request resources with already existing nodes should not launch new nodes.
     request = sched_request(
-        cluster_config=cluster_config,
+        node_type_configs=node_type_configs,
         resource_requests=[ResourceRequestUtil.make({"CPU": 1})],
         current_nodes=[
             NodeState(
@@ -190,7 +177,7 @@
     # Request resources with already existing nodes not sufficient should launch
     # new nodes.
     request = sched_request(
-        cluster_config=cluster_config,
+        node_type_configs=node_type_configs,
         resource_requests=[ResourceRequestUtil.make({"CPU": 1})],
         current_nodes=[
             NodeState(
@@ -206,7 +193,7 @@
 
     # Request resources with already pending nodes should NOT launch new nodes
     request = sched_request(
-        cluster_config=cluster_config,
+        node_type_configs=node_type_configs,
         resource_requests=[ResourceRequestUtil.make({"CPU": 1})],
         current_instances=[
             Instance(
@@ -223,21 +210,20 @@
 
 def test_max_worker_num_enforce():
     scheduler = ResourceDemandScheduler()
-    cluster_config = ClusterConfig(
-        node_type_configs={
-            "type_1": NodeTypeConfig(
-                name="type_1",
-                resources={"CPU": 1},
-                min_workers=0,
-                max_workers=10,
-            ),
-        },
-        max_num_worker_nodes=2,
-    )
+    node_type_configs = {
+        "type_1": NodeTypeConfig(
+            name="type_1",
+            resources={"CPU": 1},
+            min_worker_nodes=0,
+            max_worker_nodes=10,
+        ),
+    }
+    max_num_worker_nodes = 2
 
     # Request 10 CPUs should start at most 2 nodes.
     request = sched_request(
-        cluster_config=cluster_config,
+        node_type_configs=node_type_configs,
+        max_num_worker_nodes=max_num_worker_nodes,
         resource_requests=[ResourceRequestUtil.make({"CPU": 1})] * 3,
         current_nodes=[
             NodeState(ray_node_type_name="type_1"),  # head node
@@ -253,25 +239,23 @@
     Test multiple requests can be fit into a single node.
     """
     scheduler = ResourceDemandScheduler()
-    cluster_config = ClusterConfig(
-        node_type_configs={
-            "type_1": NodeTypeConfig(
-                name="type_1",
-                resources={"CPU": 1, "GPU": 1},
-                min_workers=0,
-                max_workers=1,
-            ),
-            "type_2": NodeTypeConfig(
-                name="type_2",
-                resources={"CPU": 3},
-                min_workers=0,
-                max_workers=1,
-            ),
-        }
-    )
-
-    request = sched_request(
-        cluster_config=cluster_config,
+    node_type_configs = {
+        "type_1": NodeTypeConfig(
+            name="type_1",
+            resources={"CPU": 1, "GPU": 1},
+            min_worker_nodes=0,
+            max_worker_nodes=1,
+        ),
+        "type_2": NodeTypeConfig(
+            name="type_2",
+            resources={"CPU": 3},
+            min_worker_nodes=0,
+            max_worker_nodes=1,
+        ),
+    }
+
+    request = sched_request(
+        node_type_configs=node_type_configs,
         resource_requests=[
             ResourceRequestUtil.make({"CPU": 1}),
             ResourceRequestUtil.make({"CPU": 1}),
@@ -285,7 +269,7 @@
 
     # Change the ordering of requests should not affect the result.
     request = sched_request(
-        cluster_config=cluster_config,
+        node_type_configs=node_type_configs,
         resource_requests=[
             ResourceRequestUtil.make({"CPU": 1, "GPU": 1}),
             ResourceRequestUtil.make({"CPU": 1}),
@@ -298,7 +282,7 @@
     assert reply.infeasible_resource_requests == []
 
     request = sched_request(
-        cluster_config=cluster_config,
+        node_type_configs=node_type_configs,
         resource_requests=[
             ResourceRequestUtil.make({"CPU": 2}),
             ResourceRequestUtil.make({"CPU": 1}),
@@ -313,7 +297,7 @@
     # However, if we already have fragmentation. We should not be able
     # to fit more requests.
     request = sched_request(
-        cluster_config=cluster_config,
+        node_type_configs=node_type_configs,
         resource_requests=[
             ResourceRequestUtil.make({"CPU": 1}),
             ResourceRequestUtil.make({"CPU": 1}),
@@ -339,33 +323,31 @@
     2. The amount of utilization.
     """
     scheduler = ResourceDemandScheduler()
-    cluster_config = ClusterConfig(
-        node_type_configs={
-            "type_large": NodeTypeConfig(
-                name="type_large",
-                resources={"CPU": 10},  # Large machines
-                min_workers=0,
-                max_workers=1,
-            ),
-            "type_small": NodeTypeConfig(
-                name="type_small",
-                resources={"CPU": 5},
-                min_workers=0,
-                max_workers=1,
-            ),
-            "type_gpu": NodeTypeConfig(
-                name="type_gpu",
-                resources={"CPU": 2, "GPU": 2},
-                min_workers=0,
-                max_workers=1,
-            ),
-        }
-    )
+    node_type_configs = {
+        "type_large": NodeTypeConfig(
+            name="type_large",
+            resources={"CPU": 10},  # Large machines
+            min_worker_nodes=0,
+            max_worker_nodes=1,
+        ),
+        "type_small": NodeTypeConfig(
+            name="type_small",
+            resources={"CPU": 5},
+            min_worker_nodes=0,
+            max_worker_nodes=1,
+        ),
+        "type_gpu": NodeTypeConfig(
+            name="type_gpu",
+            resources={"CPU": 2, "GPU": 2},
+            min_worker_nodes=0,
+            max_worker_nodes=1,
+        ),
+    }
 
     # Request 1 CPU should just start the small machine and not the GPU machine
     # since it has more types of resources.
     request = sched_request(
-        cluster_config=cluster_config,
+        node_type_configs=node_type_configs,
         resource_requests=[ResourceRequestUtil.make({"CPU": 1})],
     )
     reply = scheduler.schedule(request)
@@ -373,7 +355,7 @@
 
     # type_small should be preferred over type_large.
     request = sched_request(
-        cluster_config=cluster_config,
+        node_type_configs=node_type_configs,
         resource_requests=[ResourceRequestUtil.make({"CPU": 2})],
     )
     reply = scheduler.schedule(request)
@@ -386,24 +368,22 @@
     - The GPU scoring.
     """
     scheduler = ResourceDemandScheduler()
-    cluster_config = ClusterConfig(
-        node_type_configs={
-            "type_gpu": NodeTypeConfig(
-                name="type_gpu",
-                resources={"CPU": 1, "GPU": 2},
-                min_workers=0,
-                max_workers=1,
-            ),
-            "type_multi": NodeTypeConfig(
-                name="type_multi",
-                resources={"CPU": 2, "XXX": 2},  # Some random resource.
-                min_workers=0,
-                max_workers=1,
-            ),
-        }
-    )
-    request = sched_request(
-        cluster_config=cluster_config,
+    node_type_configs = {
+        "type_gpu": NodeTypeConfig(
+            name="type_gpu",
+            resources={"CPU": 1, "GPU": 2},
+            min_worker_nodes=0,
+            max_worker_nodes=1,
+        ),
+        "type_multi": NodeTypeConfig(
+            name="type_multi",
+            resources={"CPU": 2, "XXX": 2},  # Some random resource.
+            min_worker_nodes=0,
+            max_worker_nodes=1,
+        ),
+    }
+    request = sched_request(
+        node_type_configs=node_type_configs,
         resource_requests=[ResourceRequestUtil.make({"CPU": 1})],
     )
     reply = scheduler.schedule(request)
